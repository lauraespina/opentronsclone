--- conflicted
+++ resolved
@@ -10,12 +10,7 @@
   DispenseDelayFields,
   PipetteField,
   LabwareDropdown,
-  ChangeTipField,
-<<<<<<< HEAD
-  FlowRateField
-=======
-  TipPositionField
->>>>>>> e0e25c18
+  ChangeTipField
 } from './formFields'
 
 import FlowRateField from './FlowRateField'
