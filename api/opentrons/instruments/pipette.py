# pylama:ignore=E731

import itertools
import warnings
import logging
import time

from opentrons import commands
from opentrons.containers import unpack_location
from opentrons.containers.placeable import (
    Container, Placeable, WellSeries
)
from opentrons.helpers import helpers
from opentrons.trackers import pose_tracker

log = logging.getLogger(__name__)


PLUNGER_POSITIONS = {
    'top': 18.5,
    'bottom': 2,
    'blow_out': 0,
    'drop_tip': -3.5
}

DROP_TIP_RELEASE_DISTANCE = 20

DEFAULT_ASPIRATE_SPEED = 5
DEFAULT_DISPENSE_SPEED = 10

<<<<<<< HEAD
DEFAULT_TIP_PRESS_MM = -15

=======
DEFAULT_TIP_PRESS_MM = 10
>>>>>>> 06c5c922
DEFAULT_PLUNGE_CURRENT = 0.1

SHAKE_OFF_TIPS_SPEED = 25
SHAKE_OFF_TIPS_DISTANCE = 2


def _sleep(seconds):
    time.sleep(seconds)


class PipetteTip:
    def __init__(self, length):
        self.length = length


class Pipette:
    """
    DIRECT USE OF THIS CLASS IS DEPRECATED -- this class should not be used
    directly. Its parameters, defaults, methods, and behaviors are subject to
    change without a major version release. Use the model-specific constructors
    available through `from opentrons import instruments`.

    All model-specific instrument constructors are inheritors of this class.
    With any of those instances you can can:
        * Handle liquids with :meth:`aspirate`, :meth:`dispense`,
          :meth:`mix`, and :meth:`blow_out`
        * Handle tips with :meth:`pick_up_tip`, :meth:`drop_tip`,
          and :meth:`return_tip`
        * Calibrate this pipette's plunger positions
        * Calibrate the position of each :any:`Container` on deck

    Here are the typical steps of using the Pipette:
        * Instantiate a pipette with a maximum volume (uL)
        and a mount (`left` or `right`)
        * Design your protocol through the pipette's liquid-handling commands

    Methods in this class include assertions where needed to ensure that any
    action that requires a tip must be preceeded by `pick_up_tip`. For example:
    `mix`, `transfer`, `aspirate`, `blow_out`, and `drop_tip`.

    Parameters
    ----------
    mount : str
        The mount of the pipette's actuator on the Opentrons robot
        ('left' or 'right')
    trash_container : Container
        Sets the default location :meth:`drop_tip()` will put tips
        (Default: `fixed-trash`)
    tip_racks : list
        A list of Containers for this Pipette to track tips when calling
        :meth:`pick_up_tip` (Default: [])
    aspirate_flow_rate : int
        The speed (in ul/sec) the plunger will move while aspirating
        (Default: See Model Type)
    dispense_flow_rate : int
        The speed (in ul/sec) the plunger will move while dispensing
        (Default: See Model Type)

    Returns
    -------

    A new instance of :class:`Pipette`.

    Examples
    --------
    >>> from opentrons import instruments, labware, robot # doctest: +SKIP
    >>> robot.reset() # doctest: +SKIP
    >>> tip_rack_300ul = labware.load(
    ...     'GEB-tiprack-300ul', '1') # doctest: +SKIP
    >>> p300 = instruments.P300_Single(mount='left',
    ...     tip_racks=[tip_rack_300ul]) # doctest: +SKIP
    """

    def __init__(
            self,
            robot,
            model_offset=(0, 0, 0),
            mount=None,
            axis=None,
            mount_obj=None,
            name=None,
            ul_per_mm=None,
            channels=1,
            min_volume=0,
            max_volume=None,  # Set 300ul as default
            trash_container='',
            tip_racks=[],
            aspirate_speed=DEFAULT_ASPIRATE_SPEED,
            dispense_speed=DEFAULT_DISPENSE_SPEED,
            aspirate_flow_rate=None,
            dispense_flow_rate=None,
            plunger_current=0.5,
            drop_tip_current=0.5,
            plunger_positions=PLUNGER_POSITIONS,
            pick_up_current=DEFAULT_PLUNGE_CURRENT,
            pick_up_distance=DEFAULT_TIP_PRESS_MM,
            fallback_tip_length=51.7):  # TODO (andy): move to tip-rack

        self.robot = robot

        # Uses information from axis to decide if a pipette is on the left
        # or right mount
        if axis:
            warnings.warn(
                "'axis' is deprecated, please use 'mount' in constructor"
            )

        if axis == 'a':
            mount = 'right'
        elif axis == 'b':
            mount = 'left'

        self.mount = mount
        self.channels = channels
        self.ul_per_mm = ul_per_mm

        self.model_offset = model_offset

        self.tip_attached = False
        self.instrument_actuator = None
        self.instrument_mover = None

        if not name:
            name = self.__class__.__name__
        self.name = name

        if trash_container == '':
            trash_container = self.robot.fixed_trash

        if isinstance(trash_container, Container) and len(trash_container) > 0:
            trash_container = trash_container[0]

        self.trash_container = trash_container
        self.tip_racks = tip_racks
        self.starting_tip = None

        self.reset_tip_tracking()

        self.robot.add_instrument(self.mount, self)

        self.placeables = []
        self.previous_placeable = None
        self.current_volume = 0

        self.plunger_positions = plunger_positions

        self.max_volume = max_volume
        self.min_volume = min_volume

        self._pick_up_distance = pick_up_distance
        self._pick_up_current = pick_up_current

        # TODO (andy) these values maybe should persist between sessions,
        # by saving within `robot_config`
        self._plunger_current = plunger_current
        self._drop_tip_current = drop_tip_current

        self.speeds = {}
        self.set_speed(aspirate=aspirate_speed, dispense=dispense_speed)

        self.set_flow_rate(
            aspirate=aspirate_flow_rate, dispense=dispense_flow_rate)

        # TODO (andy): remove from pipette, move to tip-rack
        self.robot.config.tip_length[self.name] = \
            self.robot.config.tip_length.get(self.name, fallback_tip_length)

    def reset(self):
        """
        Resets the state of this pipette, removing associated placeables,
        setting current volume to zero, and resetting tip tracking
        """
        self.tip_attached = False
        self.placeables = []
        self.previous_placeable = None
        self.current_volume = 0
        self.reset_tip_tracking()

    def has_tip_rack(self):
        """
        Returns True of this :any:`Pipette` was instantiated with tip_racks
        """
        return (self.tip_racks is not None and
                isinstance(self.tip_racks, list) and
                len(self.tip_racks) > 0)

    def reset_tip_tracking(self):
        """
        Resets the :any:`Pipette` tip tracking, "refilling" the tip racks
        """
        self.current_tip(None)
        self.tip_rack_iter = iter([])

        if self.has_tip_rack():
            iterables = self.tip_racks

            if self.channels > 1:
                iterables = [c for rack in self.tip_racks for c in rack.cols]
            else:
                iterables = [w for rack in self.tip_racks for w in rack]

            if self.starting_tip:
                iterables = iterables[iterables.index(self.starting_tip):]

            self.tip_rack_iter = itertools.chain(iterables)

    def current_tip(self, *args):
        # TODO(ahmed): revisit
        if len(args) and (isinstance(args[0], Placeable) or args[0] is None):
            self.current_tip_home_well = args[0]
        return self.current_tip_home_well

    def start_at_tip(self, _tip):
        if isinstance(_tip, Placeable):
            self.starting_tip = _tip
            self.reset_tip_tracking()

    def get_next_tip(self):
        next_tip = None
        if self.has_tip_rack():
            try:
                next_tip = next(self.tip_rack_iter)
            except StopIteration:
                raise RuntimeWarning(
                    '{0} has run out of tips'.format(self.name))
        else:
            self.robot.add_warning(
                'pick_up_tip called with no reference to a tip')
        return next_tip

    def _associate_placeable(self, location):
        """
        Saves a reference to a placeable
        """
        if not location:
            return

        placeable, _ = unpack_location(location)
        self.previous_placeable = placeable
        if not self.placeables or (placeable != self.placeables[-1]):
            self.placeables.append(placeable)

    def move_to(self, location, strategy=None):
        """
        Move this :any:`Pipette` to a :any:`Placeable` on the :any:`Deck`

        Notes
        -----
        Until obstacle-avoidance algorithms are in place,
        :any:`Robot` and :any:`Pipette` :meth:`move_to` use either an
        "arc" or "direct"

        Parameters
        ----------
        location : :any:`Placeable` or tuple(:any:`Placeable`, :any:`Vector`)
            The destination to arrive at

        strategy : "arc" or "direct"
            "arc" strategies (default) will pick the head up on Z axis, then
            over to the XY destination, then finally down to the Z destination.
            "direct" strategies will simply move in a straight line from
            the current position

        Returns
        -------

        This instance of :class:`Pipette`.
        """
        if not location:
            return self

        placeable, _ = unpack_location(location)

        if strategy is None:
            # if no strategy is specified, default to type 'arc'
            strategy = 'arc'
            # unless we are still within the same Well, then move directly
            if placeable == self.previous_placeable:
                strategy = 'direct'

        self._associate_placeable(placeable)

        self.robot.move_to(
            location,
            instrument=self,
            strategy=strategy)

        return self

    @commands.publish.both(command=commands.aspirate)
    def aspirate(self, volume=None, location=None, rate=1.0):
        """
        Aspirate a volume of liquid (in microliters/uL) using this pipette
        from the specified location

        Notes
        -----
        If only a volume is passed, the pipette will aspirate
        from it's current position. If only a location is passed,
        `aspirate` will default to it's `max_volume`.

        The location may be a Well, or a specific position in relation to a
        Well, such as `Well.top()`. If a Well is specified without calling a
        a position method (such as .top or .bottom), this method will default
        to the bottom of the well.

        Parameters
        ----------
        volume : int or float
            The number of microliters to aspirate (Default: self.max_volume)

        location : :any:`Placeable` or tuple(:any:`Placeable`, :any:`Vector`)
            The :any:`Placeable` (:any:`Well`) to perform the aspirate.
            Can also be a tuple with first item :any:`Placeable`,
            second item relative :any:`Vector`

        rate : float
            Set plunger speed for this aspirate, where
            speed = rate * aspirate_speed (see :meth:`set_speed`)

        Returns
        -------

        This instance of :class:`Pipette`.

        Examples
        --------
        ..
        >>> from opentrons import instruments, labware, robot # doctest: +SKIP
        >>> robot.reset() # doctest: +SKIP
        >>> plate = labware.load('96-flat', '2') # doctest: +SKIP
        >>> p300 = instruments.P300_Single(mount='right') # doctest: +SKIP
        >>> p300.pick_up_tip() # doctest: +SKIP
        # aspirate 50uL from a Well
        >>> p300.aspirate(50, plate[0]) # doctest: +SKIP
        # aspirate 50uL from the center of a well
        >>> p300.aspirate(50, plate[1].bottom()) # doctest: +SKIP
        >>> # aspirate 20uL in place, twice as fast
        >>> p300.aspirate(20, rate=2.0) # doctest: +SKIP
        >>> # aspirate the pipette's remaining volume (80uL) from a Well
        >>> p300.aspirate(plate[2]) # doctest: +SKIP
        """
        if not self.tip_attached:
            log.warning("Cannot aspirate without a tip attached.")

        # Note: volume positional argument may not be passed. if it isn't then
        # assume the first positional argument is the location
        if not helpers.is_number(volume):
            if volume and not location:
                location = volume
            volume = self.max_volume - self.current_volume

        # if volume is specified as 0uL, then do nothing
        if volume == 0:
            return self

        if self.current_volume + volume > self.max_volume:
            raise RuntimeWarning(
                'Pipette with max volume of {0} cannot hold volume {1}'
                .format(
                    self.max_volume,
                    self.current_volume + volume)
            )

        self._position_for_aspirate(location)

        mm_position = self._aspirate_plunger_position(
            self.current_volume + volume)
        speed = self.speeds['aspirate'] * rate
        self.instrument_actuator.push_speed()
        self.instrument_actuator.set_speed(speed)
        self.instrument_actuator.set_active_current(self._plunger_current)
        self.robot.poses = self.instrument_actuator.move(
            self.robot.poses,
            x=mm_position
        )
        self.instrument_actuator.pop_speed()
        self.current_volume += volume  # update after actual aspirate

        return self

    @commands.publish.both(command=commands.dispense)
    def dispense(self,
                 volume=None,
                 location=None,
                 rate=1.0):
        """
        Dispense a volume of liquid (in microliters/uL) using this pipette

        Notes
        -----
        If only a volume is passed, the pipette will dispense
        from it's current position. If only a location is passed,
        `dispense` will default to it's `current_volume`

        The location may be a Well, or a specific position in relation to a
        Well, such as `Well.top()`. If a Well is specified without calling a
        a position method (such as .top or .bottom), this method will default
        to the bottom of the well.

        Parameters
        ----------
        volume : int or float
            The number of microliters to dispense
            (Default: self.current_volume)
        location : :any:`Placeable` or tuple(:any:`Placeable`, :any:`Vector`)
            The :any:`Placeable` (:any:`Well`) to perform the dispense.
            Can also be a tuple with first item :any:`Placeable`,
            second item relative :any:`Vector`
        rate : float
            Set plunger speed for this dispense, where
            speed = rate * dispense_speed (see :meth:`set_speed`)

        Returns
        -------

        This instance of :class:`Pipette`.

        Examples
        --------
        ..
        >>> from opentrons import instruments, labware, robot # doctest: +SKIP
        >>> robot.reset() # doctest: +SKIP
        >>> plate = labware.load('96-flat', '3') # doctest: +SKIP
        >>> p300 = instruments.P300_Single(mount='left') # doctest: +SKIP
        # fill the pipette with liquid (200uL)
        >>> p300.aspirate(plate[0]) # doctest: +SKIP
        # dispense 50uL to a Well
        >>> p300.dispense(50, plate[0]) # doctest: +SKIP
        # dispense 50uL to the center of a well
        >>> relative_vector = plate[1].center() # doctest: +SKIP
        >>> p300.dispense(50, (plate[1], relative_vector)) # doctest: +SKIP
        # dispense 20uL in place, at half the speed
        >>> p300.dispense(20, rate=0.5) # doctest: +SKIP
        # dispense the pipette's remaining volume (80uL) to a Well
        >>> p300.dispense(plate[2]) # doctest: +SKIP
        """
        if not self.tip_attached:
            log.warning("Cannot dispense without a tip attached.")

        # Note: volume positional argument may not be passed. if it isn't then
        # assume the first positional argument is the location
        if not helpers.is_number(volume):
            if volume and not location:
                location = volume
            volume = self.current_volume

        # Ensure we don't dispense more than the current volume
        volume = min(self.current_volume, volume)

        # if volume is specified as 0uL, then do nothing
        if volume == 0:
            return self

        self._position_for_dispense(location)

        mm_position = self._dispense_plunger_position(
            self.current_volume - volume)
        speed = self.speeds['dispense'] * rate

        self.instrument_actuator.push_speed()
        self.instrument_actuator.set_speed(speed)
        self.instrument_actuator.set_active_current(self._plunger_current)
        self.robot.poses = self.instrument_actuator.move(
            self.robot.poses,
            x=mm_position
        )
        self.instrument_actuator.pop_speed()
        self.current_volume -= volume  # update after actual dispense

        return self

    def _position_for_aspirate(self, location=None, clearance=1.0):
        """
        Position this :any:`Pipette` for an aspiration,
        given it's current state
        """

        placeable = None
        if location:
            placeable, _ = unpack_location(location)
            # go to top of source, if not already there
            if placeable != self.previous_placeable:
                self.move_to(placeable.top())
        else:
            placeable = self.previous_placeable

        # if pipette is currently empty, ensure the plunger is at "bottom"
        if self.current_volume == 0:
            pos, _, _ = pose_tracker.absolute(
                self.robot.poses, self.instrument_actuator)
            if pos != self._get_plunger_position('bottom'):
                # move to top of well to avoid touching liquid
                if placeable:
                    self.move_to(placeable.top())
                self.instrument_actuator.set_active_current(
                    self._plunger_current)
                self.robot.poses = self.instrument_actuator.move(
                    self.robot.poses,
                    x=self._get_plunger_position('bottom')
                )

        # then go inside the location
        if location:
            if isinstance(location, Placeable):
                location = location.bottom(min(location.z_size(), clearance))
            self.move_to(location, strategy='direct')

    def _position_for_dispense(self, location=None, clearance=0.5):
        """
        Position this :any:`Pipette` for an dispense
        """

        if location:
            if isinstance(location, Placeable):
                location = location.bottom(min(location.z_size(), clearance))
            self.move_to(location)

    def retract(self, safety_margin=10):
        '''
        Move the pipette's mount upwards and away from the deck

        Parameters
        ----------
        safety_margin: int
            Distance in millimeters awey from the limit switch,
            used during the mount's `fast_home()` method
        '''
        self.previous_placeable = None  # it is no longer inside a placeable
        self.robot.poses = self.instrument_mover.fast_home(
            self.robot.poses, safety_margin)
        return self

    @commands.publish.both(command=commands.mix)
    def mix(self,
            repetitions=1,
            volume=None,
            location=None,
            rate=1.0):
        """
        Mix a volume of liquid (in microliters/uL) using this pipette

        Notes
        -----
        If no `location` is passed, the pipette will mix
        from it's current position. If no `volume` is passed,
        `mix` will default to it's `max_volume`

        Parameters
        ----------
        repetitions: int
            How many times the pipette should mix (Default: 1)

        volume : int or float
            The number of microliters to mix (Default: self.max_volume)

        location : :any:`Placeable` or tuple(:any:`Placeable`, :any:`Vector`)
            The :any:`Placeable` (:any:`Well`) to perform the mix.
            Can also be a tuple with first item :any:`Placeable`,
            second item relative :any:`Vector`

        rate : float
            Set plunger speed for this mix, where
            speed = rate * (aspirate_speed or dispense_speed)
            (see :meth:`set_speed`)

        Returns
        -------

        This instance of :class:`Pipette`.

        Examples
        --------
        ..
        >>> from opentrons import instruments, labware, robot # doctest: +SKIP
        >>> robot.reset() # doctest: +SKIP
        >>> plate = labware.load('96-flat', '4') # doctest: +SKIP
        >>> p300 = instruments.P300_Single(mount='left') # doctest: +SKIP
        # mix 50uL in a Well, three times
        >>> p300.mix(3, 50, plate[0]) # doctest: +SKIP
        # mix 3x with the pipette's max volume, from current position
        >>> p300.mix(3) # doctest: +SKIP
        """
        if not self.tip_attached:
            log.warning("Cannot mix without a tip attached.")

        if volume is None:
            volume = self.max_volume

        if not location and self.previous_placeable:
            location = self.previous_placeable

        self.aspirate(location=location, volume=volume, rate=rate)
        for i in range(repetitions - 1):
            self.dispense(volume, rate=rate)
            self.aspirate(volume, rate=rate)
        self.dispense(volume, rate=rate)

        return self

    @commands.publish.both(command=commands.blow_out)
    def blow_out(self, location=None):
        """
        Force any remaining liquid to dispense, by moving
        this pipette's plunger to the calibrated `blow_out` position

        Notes
        -----
        If no `location` is passed, the pipette will blow_out
        from it's current position.

        Parameters
        ----------
        location : :any:`Placeable` or tuple(:any:`Placeable`, :any:`Vector`)
            The :any:`Placeable` (:any:`Well`) to perform the blow_out.
            Can also be a tuple with first item :any:`Placeable`,
            second item relative :any:`Vector`

        Returns
        -------

        This instance of :class:`Pipette`.

        Examples
        --------
        ..
        >>> from opentrons import instruments, robot # doctest: +SKIP
        >>> robot.reset() # doctest: +SKIP
        >>> p300 = instruments.P300_Single(mount='left') # doctest: +SKIP
        >>> p300.aspirate(50).dispense().blow_out() # doctest: +SKIP
        """
        if not self.tip_attached:
            log.warning("Cannot 'blow out' without a tip attached.")

        self.move_to(location)
        self.instrument_actuator.set_active_current(self._plunger_current)
        self.robot.poses = self.instrument_actuator.move(
            self.robot.poses,
            x=self._get_plunger_position('blow_out')
        )
        self.current_volume = 0

        return self

    @commands.publish.both(command=commands.touch_tip)
    def touch_tip(self, location=None, radius=1.0, v_offset=-1.0, speed=60.0):
        """
        Touch the :any:`Pipette` tip to the sides of a well,
        with the intent of removing left-over droplets

        Notes
        -----
        If no `location` is passed, the pipette will touch_tip
        from it's current position.

        Parameters
        ----------
        location : :any:`Placeable` or tuple(:any:`Placeable`, :any:`Vector`)
            The :any:`Placeable` (:any:`Well`) to perform the touch_tip.
            Can also be a tuple with first item :any:`Placeable`,
            second item relative :any:`Vector`

        radius : float
            Radius is a floating point describing the percentage of a well's
            radius. When radius=1.0, :any:`touch_tip()` will move to 100% of
            the wells radius. When radius=0.5, :any:`touch_tip()` will move to
            50% of the wells radius.
            Default: 1.0 (100%)

        speed: float
            The speed for touch tip motion, in mm/s.
            Default: 60.0 mm/s, Max: 80.0 mm/s, Min: 20.0 mm/s

        v_offset: float
            The offset in mm from the top of the well to touch tip.
            Default: -1.0 mm

        Returns
        -------

        This instance of :class:`Pipette`.

        Examples
        --------
        ..
        >>> from opentrons import instruments, labware, robot # doctest: +SKIP
        >>> robot.reset() # doctest: +SKIP
        >>> plate = labware.load('96-flat', '8') # doctest: +SKIP
        >>> p300 = instruments.P300_Single(mount='left') # doctest: +SKIP
        >>> p300.aspirate(50, plate[0]) # doctest: +SKIP
        >>> p300.dispense(plate[1]).touch_tip() # doctest: +SKIP
        """
        if not self.tip_attached:
            log.warning("Cannot touch tip without a tip attached.")
        if speed > 80.0:
            log.warning("Touch tip speeds greater than 80mm/s not allowed")
            speed = 80.0
        if speed < 20.0:
            log.warning("Touch tip speeds greater than 80mm/s not allowed")
            speed = 20.0

        if helpers.is_number(location):
            # Deprecated syntax
            log.warning("Please use the `v_offset` named parameter")
            v_offset = location
            location = None

        # if no location specified, use the previously
        # associated placeable to get Well dimensions
        if location:
            self.move_to(location)
        else:
            location = self.previous_placeable

        v_offset = (0, 0, v_offset)

        well_edges = [
            location.from_center(x=radius, y=0, z=1),       # right edge
            location.from_center(x=radius * -1, y=0, z=1),  # left edge
            location.from_center(x=0, y=radius, z=1),       # back edge
            location.from_center(x=0, y=radius * -1, z=1)   # front edge
        ]

        # Apply vertical offset to well edges
        well_edges = map(lambda x: x + v_offset, well_edges)

        self.robot.gantry.push_speed()
        self.robot.gantry.set_speed(speed)
        [self.move_to((location, e), strategy='direct') for e in well_edges]
        self.robot.gantry.pop_speed()

        return self

    @commands.publish.both(command=commands.air_gap)
    def air_gap(self, volume=None, height=None):
        """
        Pull air into the :any:`Pipette` current tip

        Notes
        -----
        If no `location` is passed, the pipette will touch_tip
        from it's current position.

        Parameters
        ----------
        volume : number
            The amount in uL to aspirate air into the tube.
            (Default will use all remaining volume in tip)

        height : number
            The number of millimiters to move above the current Placeable
            to perform and air-gap aspirate
            (Default will be 10mm above current Placeable)

        Returns
        -------

        This instance of :class:`Pipette`.

        Examples
        --------
        ..
        >>> from opentrons import instruments, robot # doctest: +SKIP
        >>> robot.reset() # doctest: +SKIP
        >>> p300 = instruments.P300_Single(mount='left') # doctest: +SKIP
        >>> p300.aspirate(50, plate[0]) # doctest: +SKIP
        >>> p300.air_gap(50) # doctest: +SKIP
        """
        if not self.tip_attached:
            log.warning("Cannot perform air_gap without a tip attached.")

        # if volumes is specified as 0uL, do nothing
        if volume is 0:
            return self

        if height is None:
            height = 5

        location = self.previous_placeable.top(height)
        # "move_to" separate from aspirate command
        # so "_position_for_aspirate" isn't executed
        self.move_to(location)
        self.aspirate(volume)
        return self

    @commands.publish.both(command=commands.return_tip)
    def return_tip(self, home_after=True):
        """
        Drop the pipette's current tip to it's originating tip rack

        Notes
        -----
        This method requires one or more tip-rack :any:`Container`
        to be in this Pipette's `tip_racks` list (see :any:`Pipette`)

        Returns
        -------

        This instance of :class:`Pipette`.

        Examples
        --------
        ..
        >>> from opentrons import instruments, labware, robot # doctest: +SKIP
        >>> robot.reset() # doctest: +SKIP
        >>> tiprack = labware.load('GEB-tiprack-300', '2') # doctest: +SKIP
        >>> p300 = instruments.P300_Single(mount='left',
        ...     tip_racks=[tiprack, tiprack2]) # doctest: +SKIP
        >>> p300.pick_up_tip() # doctest: +SKIP
        >>> p300.aspirate(50, plate[0]) # doctest: +SKIP
        >>> p300.dispense(plate[1]) # doctest: +SKIP
        >>> p300.return_tip() # doctest: +SKIP
        """
        if not self.tip_attached:
            log.warning("Cannot return tip without tip attached.")

        if not self.current_tip():
            self.robot.add_warning(
                'Pipette has no tip to return, dropping in place')

        self.drop_tip(self.current_tip(), home_after=home_after)
        return self

    def pick_up_tip(self, location=None, presses=3, increment=1):
        """
        Pick up a tip for the Pipette to run liquid-handling commands with

        Notes
        -----
        A tip can be manually set by passing a `location`. If no location
        is passed, the Pipette will pick up the next available tip in
        it's `tip_racks` list (see :any:`Pipette`)

        Parameters
        ----------
        location : :any:`Placeable` or tuple(:any:`Placeable`, :any:`Vector`)
            The :any:`Placeable` (:any:`Well`) to perform the pick_up_tip.
            Can also be a tuple with first item :any:`Placeable`,
            second item relative :any:`Vector`
        presses : :any:int
            The number of times to lower and then raise the pipette when
            picking up a tip, to ensure a good seal (0 [zero] will result in
            the pipette hovering over the tip but not picking it up--generally
            not desireable, but could be used for dry-run)
        increment: :int
            The additional distance to travel on each successive press (e.g.:
            if presses=3 and increment=1, then the first press will travel down
            into the tip by 3.5mm, the second by 4.5mm, and the third by 5.5mm

        Returns
        -------

        This instance of :class:`Pipette`.

        Examples
        --------
        ..
        >>> from opentrons import instruments, labware, robot # doctest: +SKIP
        >>> robot.reset() # doctest: +SKIP
        >>> tiprack = labware.load('GEB-tiprack-300', '2') # doctest: +SKIP
        >>> p300 = instruments.P300_Single(mount='left',
        ...     tip_racks=[tiprack]) # doctest: +SKIP
        >>> p300.pick_up_tip(tiprack[0]) # doctest: +SKIP
        >>> p300.return_tip() # doctest: +SKIP
        # `pick_up_tip` will automatically go to tiprack[1]
        >>> p300.pick_up_tip() # doctest: +SKIP
        >>> p300.return_tip() # doctest: +SKIP
        """
        if self.tip_attached:
            log.warning("There is already a tip attached to this pipette.")

        if not location:
            location = self.get_next_tip()
        self.current_tip(None)
        if location:
            placeable, _ = unpack_location(location)
            self.current_tip(placeable)

        presses = (1 if not helpers.is_number(presses) else presses)

        @commands.publish.both(command=commands.pick_up_tip)
        def _pick_up_tip(
                self, location, presses, increment):
            self.instrument_actuator.set_active_current(self._plunger_current)
            self.robot.poses = self.instrument_actuator.move(
                self.robot.poses,
                x=self._get_plunger_position('bottom')
            )
            self.current_volume = 0
            self.move_to(self.current_tip().top(0))

            for i in range(int(presses)):
                # move nozzle down into the tip
                self.instrument_mover.push_speed()

                self.instrument_mover.push_active_current()
                self.instrument_mover.set_active_current(self._pick_up_current)
                self.instrument_mover.set_speed(30)
                dist = (-1 * self._pick_up_distance) + (-1 * increment * i)
                self.move_to(
                    self.current_tip().top(dist),
                    strategy='direct')
                # move nozzle back up
                self.instrument_mover.pop_active_current()
                self.instrument_mover.pop_speed()
                self.move_to(
                    self.current_tip().top(0),
                    strategy='direct')
            self._add_tip(
                length=self._tip_length
            )
            self.previous_placeable = None  # no longer inside a placeable
            self.robot.poses = self.instrument_mover.fast_home(
                self.robot.poses, self._pick_up_distance)

            return self

        return _pick_up_tip(
            self,
            location=location,
            presses=presses,
            increment=increment)

    def drop_tip(self, location=None, home_after=True):
        """
        Drop the pipette's current tip

        Notes
        -----
        If no location is passed, the pipette defaults to its `trash_container`
        (see :any:`Pipette`)

        Parameters
        ----------
        location : :any:`Placeable` or tuple(:any:`Placeable`, :any:`Vector`)
            The :any:`Placeable` (:any:`Well`) to perform the drop_tip.
            Can also be a tuple with first item :any:`Placeable`,
            second item relative :any:`Vector`

        Returns
        -------

        This instance of :class:`Pipette`.

        Examples
        --------
        ..
        >>> from opentrons import instruments, labware, robot # doctest: +SKIP
        >>> robot.reset() # doctest: +SKIP
        >>> tiprack = labware.load('tiprack-200ul', 'C2') # doctest: +SKIP
        >>> trash = labware.load('point', 'A3') # doctest: +SKIP
        >>> p300 = instruments.P300_Single(mount='left') # doctest: +SKIP
        >>> p300.pick_up_tip(tiprack[0]) # doctest: +SKIP
        # drops the tip in the fixed trash
        >>> p300.drop_tip() # doctest: +SKIP
        >>> p300.pick_up_tip(tiprack[1]) # doctest: +SKIP
        # drops the tip back at its tip rack
        >>> p300.drop_tip(tiprack[1]) # doctest: +SKIP
        """
        if not self.tip_attached:
            log.warning("Cannot drop tip without a tip attached.")

        if not location and self.trash_container:
            location = self.trash_container

        if isinstance(location, Placeable):
            # give space for the drop-tip mechanism
            # @TODO (Laura & Andy 2018261)
            # When container typing is implemented, make sure that
            # when returning to a tiprack, tips are dropped within the rack
            if 'rack' in location.get_parent().get_type():
                half_tip_length = self._tip_length / 2
                location = location.top(-half_tip_length)
            elif 'trash' in location.get_parent().get_type():
                loc, coords = location.top()
                location = (loc, coords + (0, self.model_offset[1], 0))
            else:
                location = location.top()

        @commands.publish.both(command=commands.drop_tip)
        def _drop_tip(location, instrument=self):
            if location:
                self.move_to(location)

            pos_bottom = self._get_plunger_position('bottom')
            pos_drop_tip = self._get_plunger_position('drop_tip')

            self.instrument_actuator.set_active_current(self._drop_tip_current)
            self.robot.poses = self.instrument_actuator.move(
                self.robot.poses,
                x=pos_bottom
            )
            self.instrument_actuator.set_active_current(self._plunger_current)
            self.robot.poses = self.instrument_actuator.move(
                self.robot.poses,
                x=pos_drop_tip
            )
            self._shake_off_tips(location)

            if home_after:
                self._home_after_drop_tip()

            self.current_volume = 0
            self.current_tip(None)
            self._remove_tip(
                length=self._tip_length
            )

            return self
        return _drop_tip(location)

    def _shake_off_tips(self, location):
        # tips don't always fall off, especially if resting against
        # tiprack or other tips below it. To ensure the tip has fallen
        # first, shake the pipette to dislodge partially-sealed tips,
        # then second, raise the pipette so loosened tips have room to fall

        # shake the pipette left/right a few millimeters
        shake_off_distance = SHAKE_OFF_TIPS_DISTANCE
        if location:
            placeable, _ = unpack_location(location)
            # ensure the distance is not >25% the diameter of placeable
            shake_off_distance = min(
                shake_off_distance, placeable.x_size() / 4)
        self.robot.gantry.push_speed()
        self.robot.gantry.set_speed(SHAKE_OFF_TIPS_SPEED)
        self.robot.poses = self._jog(
            self.robot.poses, 'x', -shake_off_distance)  # move left
        self.robot.poses = self._jog(
            self.robot.poses, 'x', shake_off_distance * 2)  # move right
        self.robot.poses = self._jog(
            self.robot.poses, 'x', -shake_off_distance)  # move left
        self.robot.gantry.pop_speed()

        # raise the pipette upwards so we are sure tip has fallen off
        self.robot.poses = self._jog(
            self.robot.poses, 'z', DROP_TIP_RELEASE_DISTANCE)

    def _home_after_drop_tip(self):
        # incase plunger motor stalled while dropping a tip, add a
        # safety margin of the distance between `bottom` and `drop_tip`
        b = self._get_plunger_position('bottom')
        d = self._get_plunger_position('drop_tip')
        safety_margin = abs(b - d)
        self.instrument_actuator.set_active_current(self._plunger_current)
        self.robot.poses = self.instrument_actuator.fast_home(
            self.robot.poses, safety_margin)
        self.robot.poses = self.instrument_actuator.move(
            self.robot.poses,
            x=self._get_plunger_position('bottom')
        )

    def home(self):
        """
        Home the pipette's plunger axis during a protocol run

        Notes
        -----
        `Pipette.home()` homes the `Robot`

        Returns
        -------

        This instance of :class:`Pipette`.

        Examples
        --------
        ..
        >>> from opentrons import instruments, robot # doctest: +SKIP
        >>> robot.reset() # doctest: +SKIP
        >>> p300 = instruments.P300_Single(mount='right') # doctest: +SKIP
        >>> p300.home() # doctest: +SKIP
        """
        @commands.publish.both(command=commands.home)
        def _home(mount):
            self.current_volume = 0
            self.instrument_actuator.set_active_current(self._plunger_current)
            self.robot.poses = self.instrument_actuator.home(
                self.robot.poses)
            self.robot.poses = self.instrument_mover.home(self.robot.poses)
            self.previous_placeable = None  # no longer inside a placeable

        _home(self.mount)
        return self

    @commands.publish.both(command=commands.distribute)
    def distribute(self, volume, source, dest, *args, **kwargs):
        """
        Distribute will move a volume of liquid from a single of source
        to a list of target locations. See :any:`Transfer` for details
        and a full list of optional arguments.

        Returns
        -------

        This instance of :class:`Pipette`.

        Examples
        --------
        ..
        >>> from opentrons import instruments, labware, robot # doctest: +SKIP
        >>> robot.reset() # doctest: +SKIP
        >>> plate = labware.load('96-flat', '3') # doctest: +SKIP
        >>> p300 = instruments.P300_Single(mount='left') # doctest: +SKIP
        >>> p300.distribute(50, plate[1], plate.cols[0]) # doctest: +SKIP
        """
        # Note: currently it varies whether the pipette should have a tip on
        # or not depending on the parameters for this call, so we cannot
        # create a very reliable assertion on tip status

        args = [volume, source, dest, *args]
        kwargs['mode'] = 'distribute'
        kwargs['mix_after'] = (0, 0)
        if 'disposal_vol' not in kwargs:
            kwargs['disposal_vol'] = self.min_volume
        return self.transfer(*args, **kwargs)

    @commands.publish.both(command=commands.consolidate)
    def consolidate(self, volume, source, dest, *args, **kwargs):
        """
        Consolidate will move a volume of liquid from a list of sources
        to a single target location. See :any:`Transfer` for details
        and a full list of optional arguments.

        Returns
        -------

        This instance of :class:`Pipette`.

        Examples
        --------
        ..
        >>> from opentrons import instruments, labware, robot # doctest: +SKIP
        >>> robot.reset() # doctest: +SKIP
        >>> plate = labware.load('96-flat', 'A3') # doctest: +SKIP
        >>> p300 = instruments.P300_Single(mount='left') # doctest: +SKIP
        >>> p300.consolidate(50, plate.cols[0], plate[1]) # doctest: +SKIP
        """

        kwargs['mode'] = 'consolidate'
        kwargs['mix_before'] = (0, 0)
        kwargs['air_gap'] = 0
        kwargs['disposal_vol'] = 0
        args = [volume, source, dest, *args]
        return self.transfer(*args, **kwargs)

    @commands.publish.both(command=commands.transfer)
    def transfer(self, volume, source, dest, **kwargs):
        """
        Transfer will move a volume of liquid from a source location(s)
        to a dest location(s). It is a higher-level command, incorporating
        other :any:`Pipette` commands, like :any:`aspirate` and
        :any:`dispense`, designed to make protocol writing easier at the
        cost of specificity.

        Parameters
        ----------
        volumes : number, list, or tuple
            The amount of volume to remove from each `sources` :any:`Placeable`
            and add to each `targets` :any:`Placeable`. If `volumes` is a list,
            each volume will be used for the sources/targets at the
            matching index. If `volumes` is a tuple with two elements,
            like `(20, 100)`, then a list of volumes will be generated with
            a linear gradient between the two volumes in the tuple.

        source : Placeable or list
            Single :any:`Placeable` or list of :any:`Placeable`s, from where
            liquid will be :any:`aspirate`ed from.

        dest : Placeable or list
            Single :any:`Placeable` or list of :any:`Placeable`s, where
            liquid will be :any:`dispense`ed to.

        new_tip : number
            The number of clean tips this transfer command will use. If 0,
            no tips will be picked up nor dropped. If 1, a single tip will be
            used for all commands.

        trash : boolean
            If `False` (default behavior) tips will be returned to their
            tip rack. If `True` and a trash container has been attached
            to this `Pipette`, then the tip will be sent to the trash
            container.

        touch_tip : boolean
            If `True`, a :any:`touch_tip` will occur following each
            :any:`aspirate` and :any:`dispense`. If set to `False` (default),
            no :any:`touch_tip` will occur.

        blow_out : boolean
            If `True`, a :any:`blow_out` will occur following each
            :any:`dispense`, but only if the pipette has no liquid left in it.
            If set to `False` (default), no :any:`blow_out` will occur.

        mix_before : tuple
            Specify the number of repetitions volume to mix, and a :any:`mix`
            will proceed each :any:`aspirate` during the transfer and dispense.
            The tuple's values is interpreted as (repetitions, volume).

        mix_after : tuple
            Specify the number of repetitions volume to mix, and a :any:`mix`
            will following each :any:`dispense` during the transfer or
            consolidate. The tuple's values is interpreted as
            (repetitions, volume).

        carryover : boolean
            If `True` (default), any `volumes` that exceed the maximum volume
            of this `Pipette` will be split into multiple smaller volumes.

        repeat : boolean
            (Only applicable to :any:`distribute` and :any:`consolidate`)If
            `True` (default), sequential :any:`aspirate` volumes will be
            combined into one tip for the purpose of saving time. If `False`,
            all volumes will be transferred seperately.

        gradient : lambda
            Function for calculated the curve used for gradient volumes.
            When `volumes` is a tuple of length 2, it's values are used
            to create a list of gradient volumes. The default curve for
            this gradient is linear (lambda x: x), however a method can
            be passed with the `gradient` keyword argument to create a
            custom curve.

        Returns
        -------

        This instance of :class:`Pipette`.

        Examples
        --------
        ...
        >>> from opentrons import instruments, labware, robot # doctest: +SKIP
        >>> robot.reset() # doctest: +SKIP
        >>> plate = labware.load('96-flat', '5') # doctest: +SKIP
        >>> p300 = instruments.P300_Single(mount='right') # doctest: +SKIP
        >>> p300.transfer(50, plate[0], plate[1]) # doctest: +SKIP
        """
        # Note: currently it varies whether the pipette should have a tip on
        # or not depending on the parameters for this call, so we cannot
        # create a very reliable assertion on tip status

        kwargs['mode'] = kwargs.get('mode', 'transfer')

        touch_tip = kwargs.get('touch_tip', False)
        if touch_tip is True:
            touch_tip = -1
        kwargs['touch_tip'] = touch_tip

        tip_options = {
            'once': 1,
            'never': 0,
            'always': float('inf')
        }
        tip_option = kwargs.get('new_tip', 'once')
        tips = tip_options.get(tip_option)
        if tips is None:
            raise ValueError('Unknown "new_tip" option: {}'.format(tip_option))

        plan = self._create_transfer_plan(volume, source, dest, **kwargs)
        self._run_transfer_plan(tips, plan, **kwargs)

        return self

    @commands.publish.both(command=commands.delay)
    def delay(self, seconds=0, minutes=0):
        """
        Parameters
        ----------

        seconds: float
            The number of seconds to freeze in place.
        """

        minutes += int(seconds / 60)
        seconds = seconds % 60
        seconds += float(minutes * 60)

        self.robot.pause()
        _sleep(seconds)
        self.robot.resume()

        return self

    def calibrate_plunger(
            self,
            top=None,
            bottom=None,
            blow_out=None,
            drop_tip=None):
        """Set calibration values for the pipette plunger.

        This can be called multiple times as the user sets each value,
        or you can set them all at once.

        Parameters
        ----------

        top : int
           Touching but not engaging the plunger.

        bottom: int
            Must be above the pipette's physical hard-stop, while still
            leaving enough room for 'blow_out'

        blow_out : int
            Plunger has been pushed down enough to expell all liquids.

        drop_tip : int
            This position that causes the tip to be released from the
            pipette.

        """
        if top is not None:
            self.plunger_positions['top'] = top
        if bottom is not None:
            self.plunger_positions['bottom'] = bottom
        if blow_out is not None:
            self.plunger_positions['blow_out'] = blow_out
        if drop_tip is not None:
            self.plunger_positions['drop_tip'] = drop_tip

        return self

    def _get_plunger_position(self, position):
        """
        Returns the calibrated coordinate of a given plunger position

        Raises exception if the position has not been calibrated yet
        """
        try:
            value = self.plunger_positions[position]
            if helpers.is_number(value):
                return value
            else:
                raise RuntimeError(
                    'Plunger position "{}" not yet calibrated'.format(
                        position))
        except KeyError:
            raise RuntimeError(
                'Plunger position "{}" does not exist'.format(
                    position))

    def _aspirate_plunger_position(self, ul):
        """Calculate axis position for a given liquid volume.

        Translates the passed liquid volume to absolute coordinates
        on the axis associated with this pipette.

        Calibration of the pipette motor's ul-to-mm conversion is required
        """

        model = self.name
        # Set the ul_per_mm for the pipette
        if self.ul_per_mm:
            ul_per_mm = lambda: self.ul_per_mm
        else:
            ul_per_mm = self._key_map_pipette_functions(model, ul, 'aspirate')
        millimeters = ul / ul_per_mm()
        destination_mm = self._get_plunger_position('bottom') + millimeters
        return round(destination_mm, 6)

    def _dispense_plunger_position(self, ul):
        """Calculate axis position for a given liquid volume.

        Translates the passed liquid volume to absolute coordinates
        on the axis associated with this pipette.

        Calibration of the pipette motor's ul-to-mm conversion is required
        """

        model = self.name
        # Set the ul_per_mm for the pipette
        if self.ul_per_mm:
            ul_per_mm = lambda: self.ul_per_mm
        else:
            ul_per_mm = self._key_map_pipette_functions(model, ul, 'dispense')
        # Change default of 1000 ul/mm if function returns a value
        millimeters = ul / ul_per_mm()
        destination_mm = self._get_plunger_position('bottom') + millimeters
        return round(destination_mm, 6)

    def _key_map_pipette_functions(self, model, ul, func):
        function_map = {
            'p10_single_v1': lambda: self._p10_single_piecewise(ul, func),
            'p10_single_v1.3': lambda: self._p10_single_piecewise(ul, func),
            'p10_multi_v1': lambda: self._p10_multi_piecewise(ul, func),
            'p10_multi_v1.3': lambda: self._p10_multi_piecewise(ul, func),
            'p50_single_v1': lambda: self._p50_single_piecewise(ul, func),
            'p50_single_v1.3': lambda: self._p50_single_piecewise(ul, func),
            'p50_multi_v1': lambda: self._p50_multi_piecewise(ul, func),
            'p50_multi_v1.3': lambda: self._p50_multi_piecewise(ul, func),
            'p300_single_v1': lambda: self._p300_single_piecewise(ul, func),
            'p300_single_v1.3': lambda: self._p300_single_piecewise(ul, func),
            'p300_multi_v1': lambda: self._p300_multi_piecewise(ul, func),
            'p300_multi_v1.3': lambda: self._p300_multi_piecewise(ul, func),
            'p1000_single_v1': lambda: self._p1000_piecewise(ul, func),
            'p1000_single_v1.3': lambda: self._p1000_piecewise(ul, func)
        }

        return function_map[model]

    def _p10_single_piecewise(self, ul, func):
        # Piecewise function that calculates ul_per_mm for a p10 single
        # pipette model given a particular ul value
        if func == 'aspirate':
            if (ul > 0) and (ul < 1.8263):
                return -0.0958*ul + 1.088
            elif (ul >= 1.8263) and (ul < 2.5222):
                return -0.104*ul + 1.1031
            elif (ul >= 2.5222) and (ul < 3.2354):
                return -0.0447*ul + 0.9536
            elif (ul >= 3.2354) and (ul < 3.9984):
                return -0.012*ul + 0.8477
            elif (ul >= 3.9984) and (ul <= 12.5135):
                return -0.0021*ul + 0.8079
        else:
            # Constant function for dispense
            return 0*ul + 0.7945

    def _p10_multi_piecewise(self, ul, func):
        # Piecewise function that calculates ul_per_mm for a p10 multi
        # pipette model given a particular ul value
        if func == 'aspirate':
            if (ul > 0) and (ul < 1.893415617):
                return -1.1069*ul + 3.042593193
            elif (ul >= 1.893415617) and (ul < 2.497849452):
                return -0.1888*ul + 1.30410391
            elif (ul >= 2.497849452) and (ul < 5.649462387):
                return -0.0081*ul + 0.8528667891
            elif (ul >= 5.649462387) and (ul <= 12.74444519):
                return -0.0018*ul + 0.8170558891
        else:
            # Constant function for dispense
            return 0*ul + 0.8058688085

    def _p50_single_piecewise(self, ul, func):
        # Piecewise function that calculates ul_per_mm for a p50 single
        # pipette model given a particular ul value
        if func == 'aspirate':
            if (ul > 0) and (ul < 11.79687499):
                return -0.0098*ul + 3.064988953
            elif (ul >= 11.79687499) and (ul <= 50):
                return -0.0004*ul + 2.954068131
        else:
            return 0*ul + 2.931601299

    def _p50_multi_piecewise(self, ul, func):
        # Piecewise function that calculates ul_per_mm for a p50 multi
        # pipette model given a particular ul value
        if func == 'aspirate':
            if (ul > 0) and (ul < 12.29687531):
                return -0.0049*ul + 3.134703694
            elif (ul >= 12.29687531) and (ul <= 50):
                return -0.0002*ul + 3.077116024
        else:
            # Constant function for dispense
            return 0*ul + 3.06368702

    def _p300_single_piecewise(self, ul, func):
        # Piecewise function that calculates ul_per_mm for a p300 single
        # pipette model given a particular ul value
        if func == 'aspirate':
            if (ul > 0) and (ul < 36.19844973):
                return 0.043*ul + 16.548
            elif (ul >= 36.19844973) and (ul < 54.98518519):
                return 0.012*ul + 17.658
            elif (ul >= 54.98518519) and (ul < 73.90077516):
                return 0.008*ul + 17.902
            elif (ul >= 73.90077516) and (ul < 111.8437953):
                return 0.004*ul + 18.153
            elif (ul >= 111.8437953) and (ul <= 302.3895337):
                return 0.001*ul + 18.23
        else:
            # Constant function for dispense
            return 0*ul + 18.83156277

    def _p300_multi_piecewise(self, ul, func):
        # Piecewise function that calculates ul_per_mm for a p300 multi
        # pipette model given a particular ul value
        if func == 'aspirate':
            if (ul > 0) and (ul < 57.25698968):
                return 0.017*ul + 18.132
            elif (ul >= 57.25698968) and (ul <= 309.2612689):
                return 0.001*ul + 19.03
        else:
            # Constant function for dispense
            return 0*ul + 19.29389273

    def _p1000_piecewise(self, ul, func):
        if func == 'aspirate':
            return 65
        else:
            return 65

    def _volume_percentage(self, volume):
        """Returns the plunger percentage for a given volume.

        We use this to calculate what actual position the plunger axis
        needs to be at in order to achieve the correct volume of liquid.
        """
        if volume < 0:
            raise RuntimeError(
                "Volume must be a positive number, got {}.".format(volume))
        if volume > self.max_volume:
            raise RuntimeError(
                "{0}µl exceeds pipette's maximum volume ({1}ul).".format(
                    volume, self.max_volume))
        if volume < self.min_volume:
            self.robot.add_warning(
                "{0}µl is less than pipette's min_volume ({1}ul).".format(
                    volume, self.min_volume))

        return volume / self.max_volume

    def _create_transfer_plan(self, v, s, t, **kwargs):
        # SPECIAL CASE: if using multi-channel pipette,
        # and the source or target is a WellSeries
        # then avoid iterating through it's Wells.
        # Else, single channel pipettes will flatten a multi-dimensional
        # WellSeries into a 1 dimensional list of wells
        if self.channels > 1:
            if isinstance(s, WellSeries) and not isinstance(s[0], WellSeries):
                s = [s]
            if isinstance(t, WellSeries) and not isinstance(t[0], WellSeries):
                t = [t]
        else:
            if isinstance(s, WellSeries) and isinstance(s[0], WellSeries):
                s = [well for series in s for well in series]
            if isinstance(t, WellSeries) and isinstance(t[0], WellSeries):
                t = [well for series in t for well in series]

        # create list of volumes, sources, and targets of equal length
        s, t = helpers._create_source_target_lists(s, t, **kwargs)
        total_transfers = len(t)
        v = helpers._create_volume_list(v, total_transfers, **kwargs)

        transfer_plan = []
        for i in range(total_transfers):
            transfer_plan.append({
                'aspirate': {'location': s[i], 'volume': v[i]},
                'dispense': {'location': t[i], 'volume': v[i]}
            })

        max_vol = self.max_volume
        max_vol -= kwargs.get('air_gap', 0)  # air

        if kwargs.get('divide', True):
            transfer_plan = helpers._expand_for_carryover(
                max_vol, transfer_plan, **kwargs)

        transfer_plan = helpers._compress_for_repeater(
            max_vol, transfer_plan, **kwargs)

        return transfer_plan

    def _run_transfer_plan(self, tips, plan, **kwargs):
        air_gap = kwargs.get('air_gap', 0)
        touch_tip = kwargs.get('touch_tip', False)

        total_transfers = len(plan)
        for i, step in enumerate(plan):

            aspirate = step.get('aspirate')
            dispense = step.get('dispense')

            if aspirate:
                self._add_tip_during_transfer(tips, **kwargs)
                self._aspirate_during_transfer(
                    aspirate['volume'], aspirate['location'], **kwargs)

            if dispense:
                self._dispense_during_transfer(
                    dispense['volume'], dispense['location'], **kwargs)
                if step is plan[-1] or plan[i + 1].get('aspirate'):
                    self._blowout_during_transfer(
                        dispense['location'], **kwargs)
                    if touch_tip or touch_tip is 0:
                        self.touch_tip(touch_tip)
                    tips = self._drop_tip_during_transfer(
                        tips, i, total_transfers, **kwargs)
                else:
                    if air_gap:
                        self.air_gap(air_gap)
                    if touch_tip or touch_tip is 0:
                        self.touch_tip(touch_tip)

    def _add_tip_during_transfer(self, tips, **kwargs):
        """
        Performs a :any:`pick_up_tip` when running a :any:`transfer`,
        :any:`distribute`, or :any:`consolidate`.
        """
        if self.has_tip_rack() and tips > 0 and not self.current_tip():
            self.pick_up_tip()

    def _aspirate_during_transfer(self, vol, loc, **kwargs):
        """
        Performs an :any:`aspirate` when running a :any:`transfer`, and
        optionally a :any:`touch_tip` afterwards.
        """
        rate = kwargs.get('rate', 1)
        mix_before = kwargs.get('mix', kwargs.get('mix_before', (0, 0)))
        air_gap = kwargs.get('air_gap', 0)
        touch_tip = kwargs.get('touch_tip', False)

        well, _ = unpack_location(loc)

        if self.current_volume == 0:
            self._mix_during_transfer(mix_before, well, **kwargs)
        self.aspirate(vol, loc, rate=rate)
        if air_gap:
            self.air_gap(air_gap)
        if touch_tip or touch_tip is 0:
            self.touch_tip(touch_tip)

    def _dispense_during_transfer(self, vol, loc, **kwargs):
        """
        Performs a :any:`dispense` when running a :any:`transfer`, and
        optionally a :any:`mix`, :any:`touch_tip`, and/or
        :any:`blow_out` afterwards.
        """
        mix_after = kwargs.get('mix_after', (0, 0))
        rate = kwargs.get('rate', 1)
        air_gap = kwargs.get('air_gap', 0)

        well, _ = unpack_location(loc)

        if air_gap:
            self.dispense(air_gap, well.top(5), rate=rate)
        self.dispense(vol, loc, rate=rate)
        self._mix_during_transfer(mix_after, well, **kwargs)

    def _mix_during_transfer(self, mix, loc, **kwargs):
        if self.current_volume == 0 and isinstance(mix, (tuple, list)):
            if len(mix) == 2 and 0 not in mix:
                self.mix(mix[0], mix[1], loc)

    def _blowout_during_transfer(self, loc, **kwargs):
        blow_out = kwargs.get('blow_out', False)
        if self.current_volume > 0 or blow_out:
            if not isinstance(blow_out, Placeable):
                blow_out = self.trash_container
                if self.current_volume == 0:
                    blow_out = None
            self.blow_out(blow_out)
            self._mix_during_transfer(
                kwargs.get('mix_after', (0, 0)),
                loc,
                **kwargs)

    def _drop_tip_during_transfer(self, tips, i, total, **kwargs):
        """
        Performs a :any:`drop_tip` or :any:`return_tip` when
        running a :any:`transfer`, :any:`distribute`, or :any:`consolidate`.
        """
        trash = kwargs.get('trash', True)
        if tips > 1 or (i + 1 == total and tips > 0):
            if trash and self.trash_container:
                self.drop_tip()
            else:
                self.return_tip()
            tips -= 1
        return tips

    @property
    def _tip_length(self):
        # TODO (andy): tip length should be retrieved from tip-rack's labware
        # definition, unblocking ability to use multiple types of tips
        return self.robot.config.tip_length[self.name]

    def set_speed(self, aspirate=None, dispense=None):
        """
        Set the speed (mm/second) the :any:`Pipette` plunger will move
        during :meth:`aspirate` and :meth:`dispense`

        Parameters
        ----------
        aspirate: int
            The speed in millimeters-per-second, at which the plunger will
            move while performing an aspirate

        dispense: int
            The speed in millimeters-per-second, at which the plunger will
            move while performing an dispense
        """
        if aspirate:
            self.speeds['aspirate'] = aspirate
        if dispense:
            self.speeds['dispense'] = dispense
        return self

    def set_flow_rate(self, aspirate=None, dispense=None):
        """
        Set the speed (uL/second) the :any:`Pipette` plunger will move
        during :meth:`aspirate` and :meth:`dispense`. The speed is set using
        nominal max volumes for any given pipette model.
        Parameters
        ----------
        aspirate: int
            The speed in microliters-per-second, at which the plunger will
            move while performing an aspirate

        dispense: int
            The speed in microliters-per-second, at which the plunger will
            move while performing an dispense
        """
        ul = self.max_volume
        # Get model name
        model = self.name
        if aspirate:
            # Set the ul_per_mm for the pipette
            if self.ul_per_mm:
                ul_per_mm = lambda: self.ul_per_mm
            else:
                ul_per_mm = self._key_map_pipette_functions(
                    model, ul, 'aspirate')
            self.set_speed(
                aspirate=round(aspirate / ul_per_mm(), 6))
        if dispense:
            # Set the ul_per_mm for the pipette
            if self.ul_per_mm:
                ul_per_mm = lambda: self.ul_per_mm
            else:
                ul_per_mm = self._key_map_pipette_functions(
                    model, ul, 'dispense')
            self.set_speed(
                dispense=round(dispense / ul_per_mm(), 6))
        return self

    def set_pick_up_current(self, amperes):
        """
        Set the current (amperes) the pipette mount's motor will use while
        picking up a tip.

        Parameters
        ----------
        amperes: float (0.0 - 2.0)
            The amperage of the motor while creating a seal with tips.
        """
        if amperes >= 0 and amperes <= 2.0:
            self._pick_up_current = amperes
        else:
            raise ValueError(
                'Amperes must be a floating point between 0.0 and 2.0')
        return self

    def _move(self, pose_tree, x=None, y=None, z=None):
        current_x, current_y, current_z = pose_tracker.absolute(
            pose_tree,
            self)

        _x = current_x if x is None else x
        _y = current_y if y is None else y
        _z = current_z if z is None else z

        dx, dy, dz = pose_tracker.change_base(
            pose_tree,
            src=self,
            dst=self.mount)

        _x, _y, _z = _x - dx, _y - dy, _z - dz

        if x is not None or y is not None:
            pose_tree = self.robot.gantry.move(
                pose_tree,
                x=_x,
                y=_y)

        if z is not None:
            pose_tree = self.instrument_mover.move(
                pose_tree,
                z=_z)

        return pose_tree

    def _jog(self, pose_tree, axis, distance):
        assert axis in 'xyz', "Axis must be 'x', 'y', or 'z'"
        if axis in 'xy':
            pose_tree = self.robot.gantry.jog(pose_tree, axis, distance)
        elif axis == 'z':
            pose_tree = self.instrument_mover.jog(pose_tree, axis, distance)

        return pose_tree

    def _probe(self, pose_tree, axis, movement):
        assert axis in 'xyz', "Axis must be 'x', 'y', or 'z'"
        if axis in 'xy':
            pose_tree = self.robot.gantry.probe(pose_tree, axis, movement)
        elif axis == 'z':
            pose_tree = self.instrument_mover.probe(pose_tree, axis, movement)

        return pose_tree

    def _add_tip(self, length):
        if not self.tip_attached:
            x, y, z = pose_tracker.change_base(
                self.robot.poses,
                src=self,
                dst=self.mount)
            self.robot.poses = pose_tracker.update(
                self.robot.poses, self, pose_tracker.Point(
                    x, y, z - length))
            self.tip_attached = True

    def _remove_tip(self, length):
        if self.tip_attached:
            x, y, z = pose_tracker.change_base(
                self.robot.poses,
                src=self,
                dst=self.mount)
            self.robot.poses = pose_tracker.update(
                self.robot.poses, self, pose_tracker.Point(
                    x, y, z + length))
            self.tip_attached = False

    def _max_deck_height(self):
        mount_max_height = self.instrument_mover.axis_maximum(
            self.robot.poses, 'z')
        _, _, pipette_max_height = pose_tracker.change_base(
            self.robot.poses,
            src=self,
            dst=self.mount,
            point=(0, 0, mount_max_height))
        return pipette_max_height

    @property
    def type(self):
        return 'single' if self.channels == 1 else 'multi'<|MERGE_RESOLUTION|>--- conflicted
+++ resolved
@@ -28,12 +28,7 @@
 DEFAULT_ASPIRATE_SPEED = 5
 DEFAULT_DISPENSE_SPEED = 10
 
-<<<<<<< HEAD
-DEFAULT_TIP_PRESS_MM = -15
-
-=======
 DEFAULT_TIP_PRESS_MM = 10
->>>>>>> 06c5c922
 DEFAULT_PLUNGE_CURRENT = 0.1
 
 SHAKE_OFF_TIPS_SPEED = 25
