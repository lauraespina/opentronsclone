import copy
import itertools

from opentrons.containers import unpack_location, placeable_to_well
from opentrons.containers.calibrator import Calibrator
from opentrons.containers.placeable import (
    Container, humanize_location, Placeable,
    WellSeries, Well, Deck, Slot
)
from opentrons.helpers import helpers
from opentrons.instruments.instrument import Instrument
from opentrons.util.trace import MessageBroker
from opentrons.util import trace
from opentrons.util.vector import Vector
from opentrons.util import liquid_functions as lf
from opentrons.pubsub_util.topics import LIQUID_TRANSFER
from opentrons.pubsub_util.messages.liquid import liquid_transfer_msg


message_broker = MessageBroker.get_instance()

class Pipette(Instrument):

    """

    Through this class you can can:
        * Handle liquids with :meth:`aspirate`, :meth:`dispense`,
          :meth:`mix`, and :meth:`blow_out`
        * Handle tips with :meth:`pick_up_tip`, :meth:`drop_tip`,
          and :meth:`return_tip`
        * Calibrate this pipette's plunger positions
        * Calibrate the position of each :any:`Container` on deck

    Here are the typical steps of using the Pipette:
        * Instantiate a pipette with a maximum volume (uL)
        and an axis (`a` or `b`)
        * Design your protocol through the pipette's liquid-handling commands

    Parameters
    ----------
    axis : str
        The axis of the pipette's actuator on the Opentrons robot ('a' or 'b')
    name : str
        Assigns the pipette a unique name for saving it's calibrations
    channels : int
        The number of channels on this pipette (Default: `1`)
    min_volume : int
        The smallest recommended uL volume for this pipette (Default: `0`)
    max_volume : int
        The largest uL volume for this pipette (Default: `min_volume` + 1)
    trash_container : Container
        Sets the default location :meth:`drop_tip()` will put tips
        (Default: `None`)
    tip_racks : list
        A list of Containers for this Pipette to track tips when calling
        :meth:`pick_up_tip` (Default: [])
    aspirate_speed : int
        The speed (in mm/minute) the plunger will move while aspirating
        (Default: 300)
    dispense_speed : int
        The speed (in mm/minute) the plunger will move while dispensing
        (Default: 500)

    Returns
    -------

    A new instance of :class:`Pipette`.

    Examples
    --------
    >>> from opentrons import instruments, containers, robot
    >>> robot.reset() # doctest: +ELLIPSIS
    <opentrons.robot.robot.Robot object at ...>
    >>> p1000 = instruments.Pipette(axis='a', max_volume=1000)
    >>> tip_rack_200ul = containers.load('tiprack-200ul', 'B1')
    >>> p200 = instruments.Pipette(
    ...     name='p200',
    ...     axis='b',
    ...     max_volume=200,
    ...     tip_racks=[tip_rack_200ul])
    """

    def __init__(
            self,
            robot,
            axis,
            name=None,
            channels=1,
            min_volume=0,
            max_volume=None,
            trash_container=None,
            tip_racks=[],
            aspirate_speed=300,
            dispense_speed=500,
            current_volume=0):

        self.robot = robot
        self.axis = axis.lower()
        self.channels = channels

        if not name:
            name = self.__class__.__name__
        self.name = name

        if isinstance(trash_container, Container) and len(trash_container) > 0:
            trash_container = trash_container[0]
        self.trash_container = trash_container
        self.tip_racks = tip_racks
        self.starting_tip = None

        # default mm above tip to execute drop-tip
        # this gives room for the drop-tip mechanism to work
        self._drop_tip_offset = 15

        self.reset_tip_tracking()

        self.robot.add_instrument(self.axis, self)

        self.placeables = []
        self.previous_placeable = None

        self.speeds = {
            'aspirate': aspirate_speed,
            'dispense': dispense_speed
        }
        self.min_volume = min_volume
        self.max_volume = max_volume or (min_volume + 1)

        # FIXME
        default_positions = {
            'top': 0.0101,
            'bottom': 10.0101,
            'blow_out': 12.0101,
            'drop_tip': 14.0101
        }
        self.positions = {}
        self.positions.update(default_positions)

        self.calibrated_positions = copy.deepcopy(default_positions)

        self.calibration_data = {}

        # Pipette properties to persist between sessions
        persisted_attributes = ['calibration_data', 'positions', 'max_volume']
        persisted_key = '{axis}:{name}'.format(
            axis=self.axis,
            name=self.name)

        self.init_calibrations(
            key=persisted_key,
            attributes=persisted_attributes)
        self.load_persisted_data()

        for key, val in self.positions.items():
            if val is None:
                self.positions[key] = default_positions[key]

        self.calibrator = Calibrator(self.robot._deck, self.calibration_data)


    @property
    def current_volume(self):
        '''Get current volume in tip'''
        return self.robot.liquid_tracker[self].volume

    @current_volume.setter
    def current_volume(self, volume):
        '''
        Set current volume in tip.
        This does not reset the liquids of the container
        '''
        self._state['volume'] = volume

    def reset_tip(self):
        ''' Resets liquids in pipette and 0s the volume'''
        self._state['volume'] = 0
        self._state['liquids'] = {}

    def update_calibrator(self):
        self.calibrator = Calibrator(self.robot._deck, self.calibration_data)

    def reset(self):
        """
        Resets the state of this pipette, removing associated placeables,
        setting current volume to zero, and resetting tip tracking
        """
        self.placeables = []
        self.previous_placeable = None
        self.current_volume = 0
        self.reset_tip_tracking()

    def has_tip_rack(self):
        """
        Returns True of this :any:`Pipette` was instantiated with tip_racks
        """
        return (self.tip_racks is not None and
                isinstance(self.tip_racks, list) and
                len(self.tip_racks) > 0)

    def reset_tip_tracking(self):
        """
        Resets the :any:`Pipette` tip tracking, "refilling" the tip racks
        """
        self.current_tip(None)
        self.tip_rack_iter = iter([])

        if self.has_tip_rack():
            iterables = self.tip_racks

            if self.channels > 1:
                iterables = [r for rack in self.tip_racks for r in rack.rows]
            else:
                iterables = [w for rack in self.tip_racks for w in rack]

            if self.starting_tip:
                iterables = iterables[iterables.index(self.starting_tip):]

            self.tip_rack_iter = itertools.chain(iterables)

    def current_tip(self, *args):
        # TODO(ahmed): revisit
        if len(args) and (isinstance(args[0], Placeable) or args[0] is None):
            self.current_tip_home_well = args[0]
        return self.current_tip_home_well

    def start_at_tip(self, _tip):
        if isinstance(_tip, Placeable):
            self.starting_tip = _tip
            self.reset_tip_tracking()

    def get_next_tip(self):
        next_tip = None
        if self.has_tip_rack():
            try:
                next_tip = next(self.tip_rack_iter)
            except StopIteration as e:
                raise RuntimeWarning(
                    '{0} has run out of tips'.format(self.name))
        else:
            self.robot.add_warning(
                'pick_up_tip called with no reference to a tip')
        return next_tip

    def _associate_placeable(self, location):
        """
        Saves a reference to a placeable
        """
        if not location:
            return

        placeable, _ = unpack_location(location)
        self.previous_placeable = placeable
        if not self.placeables or (placeable != self.placeables[-1]):
            self.placeables.append(placeable)

    def move_to(self, location, strategy='arc'):
        """
        Move this :any:`Pipette` to a :any:`Placeable` on the :any:`Deck`

        Notes
        -----
        Until obstacle-avoidance algorithms are in place,
        :any:`Robot` and :any:`Pipette` :meth:`move_to` use either an
        "arc" or "direct"

        Parameters
        ----------
        location : :any:`Placeable` or tuple(:any:`Placeable`, :any:`Vector`)
            The destination to arrive at

        strategy : "arc" or "direct"
            "arc" strategies (default) will pick the head up on Z axis, then
            over to the XY destination, then finally down to the Z destination.
            "direct" strategies will simply move in a straight line from
            the current position

        Returns
        -------

        This instance of :class:`Pipette`.
        """
        if not location:
            return self

        self._associate_placeable(location)
        self.robot.move_to(location, instrument=self, strategy=strategy)

        return self


    def aspirate(self, volume=None, location=None, rate=1.0):
        """
        Aspirate a volume of liquid (in microliters/uL) using this pipette

        Notes
        -----
        If no `location` is passed, the pipette will aspirate
        from it's current position. If no `volume` is passed,
        `aspirate` will default to it's `max_volume`

        Parameters
        ----------
        volume : int or float
            The number of microliters to aspirate (Default: self.max_volume)

        location : :any:`Placeable` or tuple(:any:`Placeable`, :any:`Vector`)
            The :any:`Placeable` (:any:`Well`) to perform the aspirate.
            Can also be a tuple with first item :any:`Placeable`,
            second item relative :any:`Vector`

        rate : float
            Set plunger speed for this aspirate, where
            speed = rate * aspirate_speed (see :meth:`set_speed`)

        Returns
        -------

        This instance of :class:`Pipette`.

        Examples
        --------
        ..
        >>> p200 = instruments.Pipette(
        ...     name='p200', axis='a', max_volume=200)

        >>> # aspirate 50uL from a Well
        >>> p200.aspirate(50, plate[0]) # doctest: +ELLIPSIS
        <opentrons.instruments.pipette.Pipette object at ...>

        >>> # aspirate 50uL from the center of a well
        >>> p200.aspirate(50, plate[1].bottom()) # doctest: +ELLIPSIS
        <opentrons.instruments.pipette.Pipette object at ...>

        >>> # aspirate 20uL in place, twice as fast
        >>> p200.aspirate(20, rate=2.0) # doctest: +ELLIPSIS
        <opentrons.instruments.pipette.Pipette object at ...>

        >>> # aspirate the pipette's remaining volume (80uL) from a Well
        >>> p200.aspirate(plate[2]) # doctest: +ELLIPSIS
        <opentrons.instruments.pipette.Pipette object at ...>
        """

        # Note: volume positional argument may not be passed. if it isn't then
        # assume the first positional argument is the location
        if not helpers.is_number(volume):
            if volume and not location:
                location = volume
            volume = self.max_volume - self.current_volume

        # if volume is specified as 0uL, then do nothing
        if volume == 0:
            return self

        if self.current_volume + volume > self.max_volume:
            raise RuntimeWarning(
                'Pipette with max volume of {0} cannot hold volume {1}'
                .format(
                    self.max_volume,
                    self.current_volume + volume)
            )
        vector = None
        if isinstance(location, tuple):
            location, vector = location

        _description = "Aspirating {0} {1}".format(
<<<<<<< HEAD
            volume,
            ('at ' + humanize_location(location) if location else '')
        )

        self._position_for_aspirate(location)
        self.motor.speed(speed)
        self.motor.move(destination)
=======
            volume, ('at ' + repr(location) if location else '')
        )
>>>>>>> b48503f9
        self.robot.add_command(_description)

        well = placeable_to_well(location)
        if not well:
            raise RuntimeError("{} is not an instance of a Well, WellSeries "
                               "can only aspirate from a Well or WellSeries".format(location))
        self._aspirate_from_well(volume, location, rate, vector)
        return self

    def dispense(self,
                 volume=None,
                 location=None,
                 rate=1.0):
        """
        Dispense a volume of liquid (in microliters/uL) using this pipette

        Notes
        -----
        If no `location` is passed, the pipette will dispense
        from it's current position. If no `volume` is passed,
        `dispense` will default to it's `current_volume`

        Parameters
        ----------
        volume : int or float
            The number of microliters to dispense
            (Default: self.current_volume)
        location : :any:`Placeable` or tuple(:any:`Placeable`, :any:`Vector`)
            The :any:`Placeable` (:any:`Well`) to perform the dispense.
            Can also be a tuple with first item :any:`Placeable`,
            second item relative :any:`Vector`
        rate : float
            Set plunger speed for this dispense, where
            speed = rate * dispense_speed (see :meth:`set_speed`)

        Returns
        -------

        This instance of :class:`Pipette`.

        Examples
        --------
        ..
        >>> p200 = instruments.Pipette(name='p200', axis='a', max_volume=200)
        >>> # fill the pipette with liquid (200uL)
        >>> p200.aspirate(plate[0]) # doctest: +ELLIPSIS
        <opentrons.instruments.pipette.Pipette object at ...>

        >>> # dispense 50uL to a Well
        >>> p200.dispense(50, plate[0]) # doctest: +ELLIPSIS
        <opentrons.instruments.pipette.Pipette object at ...>

        >>> # dispense 50uL to the center of a well
        >>> relative_vector = plate[1].center()
        >>> p200.dispense(50, (plate[1], relative_vector)) # doctest: +ELLIPSIS
        <opentrons.instruments.pipette.Pipette object at ...>

        >>> # dispense 20uL in place, at half the speed
        >>> p200.dispense(20, rate=0.5) # doctest: +ELLIPSIS
        <opentrons.instruments.pipette.Pipette object at ...>

        >>> # dispense the pipette's remaining volume (80uL) to a Well
        >>> p200.dispense(plate[2]) # doctest: +ELLIPSIS
        <opentrons.instruments.pipette.Pipette object at ...>
        """

        # if volume is specified as 0uL, then do nothing
        volume, well, rate, vector = \
            self._parse_dispense_args(volume, location, rate)
        self._dispense_to_well(volume, well, rate, vector)
        return self

    def dispense_at_liquid_level(self,
                                 volume=None,
                                 location=None,
                                 rate=1.0):
        volume, well, rate, vector = \
            self._parse_dispense_args(volume, location, rate)
        self._dispense_at_liquid_level(volume, well, rate, vector)
        return self

    def _parse_dispense_args(self, volume, location, rate):
        if not helpers.is_number(volume):
            if volume and not location:
                location = volume
            volume = self.current_volume

        # if volume == 0:
        #     return self

            # Ensure we don't dispense more than the current volume
        volume = min(self.current_volume, volume)
        _description = "Dispensing {0} {1}".format(volume,
                            ('at ' + repr(location) if location else ''))  # NOQA
        self.robot.add_command(_description)

        vector = Vector(0,0,0)
        if isinstance(location, tuple):
            location, vector = location
        well = placeable_to_well(location)
        if not well:
            raise RuntimeError("{} is not an instance of a well, "
                               "can only dispense into a well".format(location))
        return (volume, well, rate, vector)

    def _aspirate_from_well(self, volume, well, rate, vector):
        distance = self._plunge_distance(self.current_volume + volume)
        bottom = self._get_plunger_position('bottom')
        destination = bottom - distance
        speed = self.speeds['aspirate'] * rate
        self._position_for_aspirate(well)
        self.motor.speed(speed)
        self.motor.move(destination)
        message_broker.publish(LIQUID_TRANSFER, liquid_transfer_msg(well, self, volume))
        return self



    def _dispense_to_well(self, volume, well, rate, vector):
        self.move_to((well, vector), strategy='arc')  # position robot above location
        speed = self.speeds['dispense'] * rate
        self.motor.speed(speed)
        self.motor.move(self._plunge_destination_from_volume(volume))
        message_broker.publish(LIQUID_TRANSFER, liquid_transfer_msg(self, well, volume))

<<<<<<< HEAD
        _description = "Dispensing {0} {1}".format(
            volume,
            ('at ' + humanize_location(location) if location else '')
        )
        self.robot.add_command(_description)
=======
>>>>>>> b48503f9
        return self

    def _dispense_at_liquid_level(self, volume, well, rate, vector):
        liquid_level = lf.well_liquid_height(well)
        print("dispensing at liquid level: {}".format(liquid_level))
        new_vector = Vector(vector['x'], vector['y'], liquid_level)
        self._dispense_to_well(volume, well, rate, new_vector)

    def _position_for_aspirate(self, location=None):
        """
        Position this :any:`Pipette` for an aspiration,
        given it's current state
        """

        # first go to the destination
        if location:
            placeable, _ = unpack_location(location)
            self.move_to(placeable.top(), strategy='arc')

        # setup the plunger above the liquid
        if self.current_volume == 0:
            self.motor.move(self._get_plunger_position('bottom'))

        # then go inside the location
        if location:
            if isinstance(location, Placeable):
                location = location.bottom(min(location.z_size(), 1))
            self.move_to(location, strategy='direct')

    def mix(self,
            repetitions=1,
            volume=None,
            location=None,
            rate=1.0):
        """
        Mix a volume of liquid (in microliters/uL) using this pipette

        Notes
        -----
        If no `location` is passed, the pipette will mix
        from it's current position. If no `volume` is passed,
        `mix` will default to it's `max_volume`

        Parameters
        ----------
        repetitions: int
            How many times the pipette should mix (Default: 1)

        volume : int or float
            The number of microliters to mix (Default: self.max_volume)

        location : :any:`Placeable` or tuple(:any:`Placeable`, :any:`Vector`)
            The :any:`Placeable` (:any:`Well`) to perform the mix.
            Can also be a tuple with first item :any:`Placeable`,
            second item relative :any:`Vector`

        rate : float
            Set plunger speed for this mix, where
            speed = rate * (aspirate_speed or dispense_speed)
            (see :meth:`set_speed`)

        Returns
        -------

        This instance of :class:`Pipette`.

        Examples
        --------
        ..
        >>> p200 = instruments.Pipette(name='p200', axis='a', max_volume=200)

        >>> # mix 50uL in a Well, three times
        >>> p200.mix(3, 50, plate[0]) # doctest: +ELLIPSIS
        <opentrons.instruments.pipette.Pipette object at ...>

        >>> # mix 3x with the pipette's max volume, from current position
        >>> p200.mix(3) # doctest: +ELLIPSIS
        <opentrons.instruments.pipette.Pipette object at ...>
        """

        if volume is None:
            volume = self.max_volume

        _description = "Mixing {0} times with a volume of {1}ul".format(
            repetitions, self.max_volume if volume is None else volume
        )
        self.robot.add_command(_description)

        if not location and self.previous_placeable:
            location = self.previous_placeable

        self.aspirate(location=location, volume=volume, rate=rate)
        for i in range(repetitions - 1):
            self.dispense(volume, rate=rate)
            self.aspirate(volume, rate=rate)
        self.dispense(volume, rate=rate)

        return self

    def blow_out(self, location=None):
        """
        Force any remaining liquid to dispense, by moving
        this pipette's plunger to the calibrated `blow_out` position

        Notes
        -----
        If no `location` is passed, the pipette will blow_out
        from it's current position.

        Parameters
        ----------
        location : :any:`Placeable` or tuple(:any:`Placeable`, :any:`Vector`)
            The :any:`Placeable` (:any:`Well`) to perform the blow_out.
            Can also be a tuple with first item :any:`Placeable`,
            second item relative :any:`Vector`

        Returns
        -------

        This instance of :class:`Pipette`.

        Examples
        --------
        ..
        >>> p200 = instruments.Pipette(name='p200', axis='a', max_volume=200)
        >>> p200.aspirate(50).dispense().blow_out() # doctest: +ELLIPSIS
        <opentrons.instruments.pipette.Pipette object at ...>
        """

        _description = "Blowing out {}".format(
            'at ' + humanize_location(location) if location else ''
        )
        self.robot.add_command(_description)

        self.move_to(location, strategy='arc')
        self.motor.move(self._get_plunger_position('blow_out'))
        self.current_volume = 0
        return self

    def touch_tip(self, location=None, radius=1.0):
        """
        Touch the :any:`Pipette` tip to the sides of a well,
        with the intent of removing left-over droplets

        Notes
        -----
        If no `location` is passed, the pipette will touch_tip
        from it's current position.

        Parameters
        ----------
        location : :any:`Placeable` or tuple(:any:`Placeable`, :any:`Vector`)
            The :any:`Placeable` (:any:`Well`) to perform the touch_tip.
            Can also be a tuple with first item :any:`Placeable`,
            second item relative :any:`Vector`

        radius : float
            Radius is a floating point number between 0.0 and 1.0, describing
            the percentage of a well's radius. When radius=1.0,
            :any:`touch_tip()` will move to 100% of the wells radius. When
            radius=0.5, :any:`touch_tip()` will move to 50% of the wells
            radius.

        Returns
        -------

        This instance of :class:`Pipette`.

        Examples
        --------
        ..
        >>> p200 = instruments.Pipette(name='p200', axis='a', max_volume=200)
        >>> p200.aspirate(50, plate[0]) # doctest: +ELLIPSIS
        <opentrons.instruments.pipette.Pipette object at ...>
        >>> p200.dispense(plate[1]).touch_tip() # doctest: +ELLIPSIS
        <opentrons.instruments.pipette.Pipette object at ...>
        """

        _description = 'Touching tip'
        self.robot.add_command(_description)

        height_offset = 0

        if helpers.is_number(location):
            height_offset = location
            location = None

        # if no location specified, use the previously
        # associated placeable to get Well dimensions
        if location:
            self.move_to(location, strategy='arc')
        else:
            location = self.previous_placeable

        v_offset = (0, 0, height_offset)

        well_edges = [
            location.from_center(x=radius, y=0, z=1),       # right edge
            location.from_center(x=radius * -1, y=0, z=1),  # left edge
            location.from_center(x=0, y=radius, z=1),       # back edge
            location.from_center(x=0, y=radius * -1, z=1)   # front edge
        ]

        # Apply vertical offset to well edges
        well_edges = map(lambda x: x + v_offset, well_edges)

        [self.move_to((location, e), strategy='direct') for e in well_edges]

        return self

    def air_gap(self, volume=None, height=None):
        """
        Pull air into the :any:`Pipette` current tip

        Notes
        -----
        If no `location` is passed, the pipette will touch_tip
        from it's current position.

        Parameters
        ----------
        volume : number
            The amount in uL to aspirate air into the tube.
            (Default will use all remaining volume in tip)

        height : number
            The number of millimiters to move above the current Placeable
            to perform and air-gap aspirate
            (Default will be 10mm above current Placeable)

        Returns
        -------

        This instance of :class:`Pipette`.

        Examples
        --------
        ..
        >>> p200 = instruments.Pipette(name='p200', axis='a', max_volume=200)
        >>> p200.aspirate(50, plate[0]) # doctest: +ELLIPSIS
        <opentrons.instruments.pipette.Pipette object at ...>
        >>> p200.air_gap(50) # doctest: +ELLIPSIS
        <opentrons.instruments.pipette.Pipette object at ...>
        """

        # if volumes is specified as 0uL, do nothing
        if volume is 0:
            return self

        _description = 'Air gap'
        self.robot.add_command(_description)

        if height is None:
            height = 5

        location = self.previous_placeable.top(height)
        # "move_to" separate from aspirate command
        # so "_position_for_aspirate" isn't executed
        self.move_to(location)
        self.aspirate(volume)
        return self

    def return_tip(self, home_after=True):
        """
        Drop the pipette's current tip to it's originating tip rack

        Notes
        -----
        This method requires one or more tip-rack :any:`Container`
        to be in this Pipette's `tip_racks` list (see :any:`Pipette`)

        Returns
        -------

        This instance of :class:`Pipette`.

        Examples
        --------
        ..
        >>> robot.reset() # doctest: +ELLIPSIS
        <opentrons.robot.robot.Robot object at ...>
        >>> tiprack = containers.load('tiprack-200ul', 'E1', share=True)
        >>> p200 = instruments.Pipette(axis='a',
        ...     tip_racks=[tiprack], max_volume=200, name='p200')
        >>> p200.pick_up_tip() # doctest: +ELLIPSIS
        <opentrons.instruments.pipette.Pipette object at ...>
        >>> p200.aspirate(50, plate[0]) # doctest: +ELLIPSIS
        <opentrons.instruments.pipette.Pipette object at ...>
        >>> p200.dispense(plate[1]) # doctest: +ELLIPSIS
        <opentrons.instruments.pipette.Pipette object at ...>
        >>> p200.return_tip() # doctest: +ELLIPSIS
        <opentrons.instruments.pipette.Pipette object at ...>
        """

        _description = "Returning tip"

        if not self.current_tip():
            self.robot.add_warning(
                'Pipette has no tip to return, dropping in place')

        self.robot.add_command(_description)
        self.drop_tip(self.current_tip(), home_after=home_after)
        return self

    def pick_up_tip(self, location=None, presses=3):
        """
        Pick up a tip for the Pipette to run liquid-handling commands with

        Notes
        -----
        A tip can be manually set by passing a `location`. If no location
        is passed, the Pipette will pick up the next available tip in
        it's `tip_racks` list (see :any:`Pipette`)

        Parameters
        ----------
        location : :any:`Placeable` or tuple(:any:`Placeable`, :any:`Vector`)
            The :any:`Placeable` (:any:`Well`) to perform the pick_up_tip.
            Can also be a tuple with first item :any:`Placeable`,
            second item relative :any:`Vector`

        Returns
        -------

        This instance of :class:`Pipette`.

        Examples
        --------
        ..
        >>> robot.reset() # doctest: +ELLIPSIS
        <opentrons.robot.robot.Robot object at ...>
        >>> tiprack = containers.load('tiprack-200ul', 'A1')
        >>> p200 = instruments.Pipette(axis='a', tip_racks=[tiprack])
        >>> p200.pick_up_tip(tiprack[0]) # doctest: +ELLIPSIS
        <opentrons.instruments.pipette.Pipette object at ...>
        >>> p200.return_tip() # doctest: +ELLIPSIS
        <opentrons.instruments.pipette.Pipette object at ...>
        >>> # `pick_up_tip` will automatically go to tiprack[1]
        >>> p200.pick_up_tip() # doctest: +ELLIPSIS
        <opentrons.instruments.pipette.Pipette object at ...>
        >>> p200.return_tip() # doctest: +ELLIPSIS
        <opentrons.instruments.pipette.Pipette object at ...>
        """

        if not location:
            location = self.get_next_tip()
        self.current_tip(None)
        if location:
            placeable, _ = unpack_location(location)
            self.current_tip(placeable)

        if isinstance(location, Placeable):
            location = location.bottom()

        _description = "Picking up tip {0}".format(
            ('from ' + humanize_location(location) if location else '')
        )  # NOQA
        self.robot.add_command(_description)

        presses = (1 if not helpers.is_number(presses) else presses)

        self.motor.move(self._get_plunger_position('bottom'))
        self.current_volume = 0

        if location:
            self.move_to(location, strategy='arc')

        tip_plunge = 6
        for i in range(int(presses) - 1):
            self.robot.move_head(z=tip_plunge, mode='relative')
            self.robot.move_head(z=-tip_plunge, mode='relative')
<<<<<<< HEAD

        _description = "Picking up tip {0}".format(
            ('from ' + humanize_location(location) if location else '')
        )

        self.robot.add_command(_description)
=======
>>>>>>> b48503f9
        return self

    def drop_tip(self, location=None, home_after=True):
        """
        Drop the pipette's current tip

        Notes
        -----
        If no location is passed, the pipette defaults to its `trash_container`
        (see :any:`Pipette`)

        Parameters
        ----------
        location : :any:`Placeable` or tuple(:any:`Placeable`, :any:`Vector`)
            The :any:`Placeable` (:any:`Well`) to perform the drop_tip.
            Can also be a tuple with first item :any:`Placeable`,
            second item relative :any:`Vector`

        Returns
        -------

        This instance of :class:`Pipette`.

        Examples
        --------
        ..
        >>> robot.reset() # doctest: +ELLIPSIS
        <opentrons.robot.robot.Robot object at ...>
        >>> tiprack = containers.load('tiprack-200ul', 'A2')
        >>> trash = containers.load('point', 'A3')
        >>> p200 = instruments.Pipette(axis='a', trash_container=trash)
        >>> p200.pick_up_tip(tiprack[0]) # doctest: +ELLIPSIS
        <opentrons.instruments.pipette.Pipette object at ...>
        >>> # drops the tip in the trash
        >>> p200.drop_tip() # doctest: +ELLIPSIS
        <opentrons.instruments.pipette.Pipette object at ...>
        >>> p200.pick_up_tip(tiprack[1]) # doctest: +ELLIPSIS
        <opentrons.instruments.pipette.Pipette object at ...>
        >>> # drops the tip back at its tip rack
        >>> p200.drop_tip(tiprack[1]) # doctest: +ELLIPSIS
        <opentrons.instruments.pipette.Pipette object at ...>
        """

        if not location and self.trash_container:
            location = self.trash_container

        if isinstance(location, Placeable):
            # give space for the drop-tip mechanism
            location = location.bottom(self._drop_tip_offset)

        _description = "Drop_tip {}".format(
            ('at ' + humanize_location(location) if location else '')
        )
        self.robot.add_command(_description)

        if location:
            self.move_to(location, strategy='arc')

        self.motor.move(self._get_plunger_position('drop_tip'))
        if home_after:
            self.motor.home()

        self.motor.move(self._get_plunger_position('bottom'))

        self.current_volume = 0
        self.current_tip(None)
        return self

    def home(self):

        """
        Home the pipette's plunger axis during a protocol run

        Notes
        -----
        `Pipette.home()` homes the `Robot`

        Returns
        -------

        This instance of :class:`Pipette`.

        Examples
        --------
        ..
        >>> p200 = instruments.Pipette(axis='a')
        >>> p200.home() # doctest: +ELLIPSIS
        <opentrons.instruments.pipette.Pipette object at ...>
        """

        _description = "Homing pipette plunger on axis {}".format(
            self.axis
<<<<<<< HEAD
        )

=======
        )  # NOQA
>>>>>>> b48503f9
        self.robot.add_command(_description)

        self.current_volume = 0
        self.motor.home()
        return self

    def distribute(self, *args, **kwargs):
        """
        Distribute will move a volume of liquid from a single of source
        to a list of target locations. See :any:`Transfer` for details
        and a full list of optional arguments.

        Returns
        -------

        This instance of :class:`Pipette`.

        Examples
        --------
        ..
        >>> robot.reset() # doctest: +ELLIPSIS
        <opentrons.robot.robot.Robot object at ...>
        >>> plate = containers.load('96-flat', 'B1')
        >>> p200 = instruments.Pipette(name='p200', axis='a', max_volume=200)
        >>> p200.distribute(50, plate[1], plate.cols[0]) # doctest: +ELLIPSIS
        <opentrons.instruments.pipette.Pipette object at ...>
        """
        kwargs['mode'] = 'distribute'
        kwargs['mix_after'] = (0, 0)
        if 'disposal_vol' not in kwargs:
            kwargs['disposal_vol'] = self.min_volume
        return self.transfer(*args, **kwargs)

    def consolidate(self, *args, **kwargs):
        """
        Consolidate will move a volume of liquid from a list of sources
        to a single target location. See :any:`Transfer` for details
        and a full list of optional arguments.

        Returns
        -------

        This instance of :class:`Pipette`.

        Examples
        --------
        ..
        >>> robot.reset() # doctest: +ELLIPSIS
        <opentrons.robot.robot.Robot object at ...>
        >>> plate = containers.load('96-flat', 'B1')
        >>> p200 = instruments.Pipette(name='p200', axis='a', max_volume=200)
        >>> p200.consolidate(50, plate.cols[0], plate[1]) # doctest: +ELLIPSIS
        <opentrons.instruments.pipette.Pipette object at ...>
        """
        kwargs['mode'] = 'consolidate'
        kwargs['mix_before'] = (0, 0)
        kwargs['air_gap'] = 0
        kwargs['disposal_vol'] = 0

        return self.transfer(*args, **kwargs)

    def transfer(self, volume, source, dest, **kwargs):

        """
        Transfer will move a volume of liquid from a source location(s)
        to a dest location(s). It is a higher-level command, incorporating
        other :any:`Pipette` commands, like :any:`aspirate` and
        :any:`dispense`, designed to make protocol writing easier at the
        cost of specificity.

        Parameters
        ----------
        volumes : number, list, or tuple
            The amount of volume to remove from each `sources` :any:`Placeable`
            and add to each `targets` :any:`Placeable`. If `volumes` is a list,
            each volume will be used for the sources/targets at the
            matching index. If `volumes` is a tuple with two elements,
            like `(20, 100)`, then a list of volumes will be generated with
            a linear gradient between the two volumes in the tuple.

        source : Placeable or list
            Single :any:`Placeable` or list of :any:`Placeable`s, from where
            liquid will be :any:`aspirate`ed from.

        dest : Placeable or list
            Single :any:`Placeable` or list of :any:`Placeable`s, where
            liquid will be :any:`dispense`ed to.

        new_tip : number
            The number of clean tips this transfer command will use. If 0,
            no tips will be picked up nor dropped. If 1, a single tip will be
            used for all commands.

        trash : boolean
            If `False` (default behavior) tips will be returned to their
            tip rack. If `True` and a trash container has been attached
            to this `Pipette`, then the tip will be sent to the trash
            container.

        touch_tip : boolean
            If `True`, a :any:`touch_tip` will occur following each
            :any:`aspirate` and :any:`dispense`. If set to `False` (default),
            no :any:`touch_tip` will occur.

        blow_out : boolean
            If `True`, a :any:`blow_out` will occur following each
            :any:`dispense`, but only if the pipette has no liquid left in it.
            If set to `False` (default), no :any:`blow_out` will occur.

        mix_before : tuple
            Specify the number of repetitions volume to mix, and a :any:`mix`
            will proceed each :any:`aspirate` during the transfer and dispense.
            The tuple's values is interpreted as (repetitions, volume).

        mix_after : tuple
            Specify the number of repetitions volume to mix, and a :any:`mix`
            will following each :any:`dispense` during the transfer or
            consolidate. The tuple's values is interpreted as
            (repetitions, volume).

        carryover : boolean
            If `True` (default), any `volumes` that exceed the maximum volume
            of this `Pipette` will be split into multiple smaller volumes.

        repeat : boolean
            (Only applicable to :any:`distribute` and :any:`consolidate`)If
            `True` (default), sequential :any:`aspirate` volumes will be
            combined into one tip for the purpose of saving time. If `False`,
            all volumes will be transferred seperately.

        gradient : lambda
            Function for calculated the curve used for gradient volumes.
            When `volumes` is a tuple of length 2, it's values are used
            to create a list of gradient volumes. The default curve for
            this gradient is linear (lambda x: x), however a method can
            be passed with the `gradient` keyword argument to create a
            custom curve.

        Returns
        -------

        This instance of :class:`Pipette`.

        Examples
        --------
        ..
        >>> robot.reset() # doctest: +ELLIPSIS
        <opentrons.robot.robot.Robot object at ...>
        >>> plate = containers.load('96-flat', 'B1')
        >>> p200 = instruments.Pipette(name='p200', axis='a', max_volume=200)
        >>> p200.transfer(50, plate[0], plate[1]) # doctest: +ELLIPSIS
        <opentrons.instruments.pipette.Pipette object at ...>
        """

        kwargs['mode'] = kwargs.get('mode', 'transfer')

        touch_tip = kwargs.get('touch_tip', False)
        if touch_tip is True:
            touch_tip = -1
        kwargs['touch_tip'] = touch_tip

        tip_options = {
            'once': 1,
            'never': 0,
            'always': float('inf')
        }
        tip_option = kwargs.get('new_tip', 'once')
        tips = tip_options.get(tip_option)
        if tips is None:
            raise ValueError('Unknown "new_tip" option: {}'.format(tip_option))

        plan = self._create_transfer_plan(volume, source, dest, **kwargs)
        self._run_transfer_plan(tips, plan, **kwargs)

        return self

    def delay(self, seconds=0, minutes=0):
        """
        Parameters
        ----------

        seconds: float
            The number of seconds to freeeze in place.
        """

        minutes += int(seconds / 60)
        seconds %= 60

        _description = "Delaying {} minutes and {} seconds".format(
<<<<<<< HEAD
            minutes, seconds)
        seconds += float(minutes * 60)
=======
            minutes, seconds)  # NOQA
        self.robot.add_command(_description)
>>>>>>> b48503f9

        seconds += float(minutes * 60)
        self.motor.wait(seconds)
        return self

    def calibrate(self, position):
        """
        Calibrate a saved plunger position to the robot's current position

        Notes
        -----
        This will only work if the API is connected to a robot

        Parameters
        ----------

        position : str
            Either "top", "bottom", "blow_out", or "drop_tip"

        Returns
        -------

        This instance of :class:`Pipette`.

        Examples
        --------
        ..
        >>> robot = Robot()
        >>> p200 = instruments.Pipette(axis='a')
        >>> robot.move_plunger(**{'a': 10})
        >>> # save plunger 'top' to coordinate 10
        >>> p200.calibrate('top') # doctest: +ELLIPSIS
        <opentrons.instruments.pipette.Pipette object at ...>
        """
        current_position = self.robot._driver.get_plunger_positions()
        current_position = current_position['target'][self.axis]
        kwargs = {}
        kwargs[position] = current_position
        self.calibrate_plunger(**kwargs)

        return self

    def calibrate_plunger(
            self,
            top=None,
            bottom=None,
            blow_out=None,
            drop_tip=None):
        """Set calibration values for the pipette plunger.

        This can be called multiple times as the user sets each value,
        or you can set them all at once.

        Parameters
        ----------

        top : int
           Touching but not engaging the plunger.

        bottom: int
            Must be above the pipette's physical hard-stop, while still
            leaving enough room for 'blow_out'

        blow_out : int
            Plunger has been pushed down enough to expell all liquids.

        drop_tip : int
            This position that causes the tip to be released from the
            pipette.

        """
        if top is not None:
            self.positions['top'] = top
        if bottom is not None:
            self.positions['bottom'] = bottom
        if blow_out is not None:
            self.positions['blow_out'] = blow_out
        if drop_tip is not None:
            self.positions['drop_tip'] = drop_tip

        self.update_calibrations()

        return self

    def calibrate_position(self, location, current=None):
        """
        Save the position of a :any:`Placeable` (usually a :any:`Container`)
        relative to this pipette.

        Notes
        -----
        The saved position will be persisted under this pipette's `name`
        and `axis` (see :any:`Pipette`)

        Parameters
        ----------
        location : tuple(:any:`Placeable`, :any:`Vector`)
            A tuple with first item :any:`Placeable`,
            second item relative :any:`Vector`

        current : :any:`Vector`
            The coordinate to save this container to
            (Default: robot current position)

        Returns
        -------

        This instance of :class:`Pipette`.

        Examples
        --------
        ..
        >>> robot.reset() # doctest: +ELLIPSIS
        <opentrons.robot.robot.Robot object at ...>
        >>> tiprack = containers.load('tiprack-200ul', 'E2')
        >>> p200 = instruments.Pipette(axis='a')
        >>> robot.move_head(x=100, y=100, z=100)
        >>> rel_pos = tiprack[0].from_center(x=0, y=0, z=-1, reference=tiprack)
        >>> p200.calibrate_position((tiprack, rel_pos)) # doctest: +ELLIPSIS
        <opentrons.instruments.pipette.Pipette object at ...>
        """
        if not current:
            current = self.robot._driver.get_head_position()['current']

        self.calibration_data = self.calibrator.calibrate(
            self.calibration_data,
            location,
            current)

        self.update_calibrations()

        return self

    def set_max_volume(self, max_volume):
        """
        Set this pipette's maximum volume, equal to the number of
        microliters drawn when aspirating with the plunger's full range

        Parameters
        ----------
        max_volume: int or float
            The maximum number of microliters this :any:`Pipette` can hold.
            Must be calculated and set after plunger calibrations to ensure
            accuracy
        """
        self.max_volume = max_volume

        if self.max_volume <= self.min_volume:
            raise RuntimeError(
                'Pipette max volume is less than '
                'min volume ({0} < {1})'.format(
                    self.max_volume, self.min_volume))

        self.update_calibrations()

        return self

    def _get_plunger_position(self, position):
        """
        Returns the calibrated coordinate of a given plunger position

        Raises exception if the position has not been calibrated yet
        """
        try:
            value = self.positions[position]
            if helpers.is_number(value):
                return value
            else:
                raise RuntimeError(
                    'Plunger position "{}" not yet calibrated'.format(
                        position))
        except KeyError:
            raise RuntimeError(
                'Plunger position "{}" does not exist'.format(
                    position))

    def _plunge_destination_from_volume(self, volume):
        distance = self._plunge_distance(self.current_volume - volume)
        bottom = self._get_plunger_position('bottom')
        destination = bottom - distance
        return destination

    def _plunge_distance(self, volume):
        """Calculate axis position for a given liquid volume.

        Translates the passed liquid volume to absolute coordinates
        on the axis associated with this pipette.

        Calibration of the top and bottom positions are necessary for
        these calculations to work.
        """
        percent = self._volume_percentage(volume)
        top = self._get_plunger_position('top')
        bottom = self._get_plunger_position('bottom')
        travel = bottom - top
        if travel <= 0:
            self.robot.add_warning('Plunger calibrated incorrectly')
        return travel * percent

    def _volume_percentage(self, volume):
        """Returns the plunger percentage for a given volume.

        We use this to calculate what actual position the plunger axis
        needs to be at in order to achieve the correct volume of liquid.
        """
        if volume < 0:
            raise RuntimeError(
                "Volume must be a positive number, got {}.".format(volume))
            volume = 0
        if volume > self.max_volume:
            raise RuntimeError(
                "{0}µl exceeds pipette's maximum volume ({1}ul).".format(
                    volume, self.max_volume))
        if volume < self.min_volume and volume > 0:
            self.robot.add_warning(
                "{0}µl is less than pipette's min_volume ({1}ul).".format(
                    volume, self.min_volume))

        return volume / self.max_volume

    def _create_transfer_plan(self, v, s, t, **kwargs):
        # SPECIAL CASE: if using multi-channel pipette,
        # and the source or target is a WellSeries
        # then avoid iterating through it's Wells.
        # Else, single channel pipettes will flatten a multi-dimensional
        # WellSeries into a 1 dimensional list of wells
        if self.channels > 1:
            if isinstance(s, WellSeries) and not isinstance(s[0], WellSeries):
                s = [s]
            if isinstance(t, WellSeries) and not isinstance(t[0], WellSeries):
                t = [t]
        else:
            if isinstance(s, WellSeries) and isinstance(s[0], WellSeries):
                s = [well for series in s for well in series]
            if isinstance(t, WellSeries) and isinstance(t[0], WellSeries):
                t = [well for series in t for well in series]

        # create list of volumes, sources, and targets of equal length
        s, t = helpers._create_source_target_lists(s, t, **kwargs)
        total_transfers = len(t)
        v = helpers._create_volume_list(v, total_transfers, **kwargs)

        transfer_plan = []
        for i in range(total_transfers):
            transfer_plan.append({
                'aspirate': {'location': s[i], 'volume': v[i]},
                'dispense': {'location': t[i], 'volume': v[i]}
            })

        max_vol = self.max_volume
        max_vol -= kwargs.get('air_gap', 0)  # air

        if kwargs.get('divide', True):
            transfer_plan = helpers._expand_for_carryover(
                max_vol, transfer_plan, **kwargs)

        transfer_plan = helpers._compress_for_repeater(
            max_vol, transfer_plan, **kwargs)

        return transfer_plan

    def _run_transfer_plan(self, tips, plan, **kwargs):
        air_gap = kwargs.get('air_gap', 0)
        touch_tip = kwargs.get('touch_tip', False)

        total_transfers = len(plan)
        for i, step in enumerate(plan):

            aspirate = step.get('aspirate')
            dispense = step.get('dispense')

            if aspirate:
                self._add_tip_during_transfer(tips, **kwargs)
                self._aspirate_during_transfer(
                    aspirate['volume'], aspirate['location'], **kwargs)

            if dispense:
                self._dispense_during_transfer(
                    dispense['volume'], dispense['location'], **kwargs)
                if step is plan[-1] or plan[i + 1].get('aspirate'):
                    self._blowout_during_transfer(
                        dispense['location'], **kwargs)
                    if touch_tip or touch_tip is 0:
                        self.touch_tip(touch_tip)
                    tips = self._drop_tip_during_transfer(
                        tips, i, total_transfers, **kwargs)
                else:
                    if air_gap:
                        self.air_gap(air_gap)
                    if touch_tip or touch_tip is 0:
                        self.touch_tip(touch_tip)

    def _add_tip_during_transfer(self, tips, **kwargs):
        """
        Performs a :any:`pick_up_tip` when running a :any:`transfer`,
        :any:`distribute`, or :any:`consolidate`.
        """
        if self.has_tip_rack() and tips > 0 and not self.current_tip():
            self.pick_up_tip()

    def _aspirate_during_transfer(self, vol, loc, **kwargs):
        """
        Performs an :any:`aspirate` when running a :any:`transfer`, and
        optionally a :any:`touch_tip` afterwards.
        """
        rate = kwargs.get('rate', 1)
        mix_before = kwargs.get('mix', kwargs.get('mix_before', (0, 0)))
        air_gap = kwargs.get('air_gap', 0)
        touch_tip = kwargs.get('touch_tip', False)

        well, _ = unpack_location(loc)

        if self.current_volume == 0:
            self._mix_during_transfer(mix_before, well, **kwargs)
        self.aspirate(vol, loc, rate=rate)
        if air_gap:
            self.air_gap(air_gap)
        if touch_tip or touch_tip is 0:
            self.touch_tip(touch_tip)

    def _dispense_during_transfer(self, vol, loc, **kwargs):
        """
        Performs a :any:`dispense` when running a :any:`transfer`, and
        optionally a :any:`mix`, :any:`touch_tip`, and/or
        :any:`blow_out` afterwards.
        """
        mix_after = kwargs.get('mix_after', (0, 0))
        rate = kwargs.get('rate', 1)
        air_gap = kwargs.get('air_gap', 0)

        well, _ = unpack_location(loc)

        if air_gap:
            self.dispense(air_gap, well.top(5), rate=rate)
        self.dispense(vol, loc, rate=rate)
        self._mix_during_transfer(mix_after, well, **kwargs)

    def _mix_during_transfer(self, mix, loc, **kwargs):
        if self.current_volume == 0 and isinstance(mix, (tuple, list)):
            if len(mix) == 2 and 0 not in mix:
                self.mix(mix[0], mix[1], loc)

    def _blowout_during_transfer(self, loc, **kwargs):
        blow_out = kwargs.get('blow_out', False)
        if self.current_volume > 0 or blow_out:
            if not isinstance(blow_out, Placeable):
                blow_out = self.trash_container
                if self.current_volume == 0:
                    blow_out = None
            self.blow_out(blow_out)
            self._mix_during_transfer(
                kwargs.get('mix_after', (0, 0)),
                loc,
                **kwargs)

    def _drop_tip_during_transfer(self, tips, i, total, **kwargs):
        """
        Performs a :any:`drop_tip` or :any:`return_tip` when
        running a :any:`transfer`, :any:`distribute`, or :any:`consolidate`.
        """
        trash = kwargs.get('trash', True)
        if tips > 1 or (i + 1 == total and tips > 0):
            if trash and self.trash_container:
                self.drop_tip()
            else:
                self.return_tip()
            tips -= 1
        return tips

    def set_speed(self, **kwargs):
        """
        Set the speed (mm/minute) the :any:`Pipette` plunger will move
        during :meth:`aspirate` and :meth:`dispense`

        Parameters
        ----------
        kwargs: Dict
            A dictionary who's keys are either "aspirate" or "dispense",
            and who's values are int or float (Example: `{"aspirate": 300}`)
        """
        keys = {'aspirate', 'dispense'} & kwargs.keys()
        for key in keys:
            self.speeds[key] = kwargs.get(key)
        return self

    @property
    def motor(self):
        return self.robot.get_motor(self.axis)<|MERGE_RESOLUTION|>--- conflicted
+++ resolved
@@ -5,12 +5,12 @@
 from opentrons.containers.calibrator import Calibrator
 from opentrons.containers.placeable import (
     Container, humanize_location, Placeable,
-    WellSeries, Well, Deck, Slot
+    WellSeries
 )
 from opentrons.helpers import helpers
 from opentrons.instruments.instrument import Instrument
 from opentrons.util.trace import MessageBroker
-from opentrons.util import trace
+# from opentrons.util import trace
 from opentrons.util.vector import Vector
 from opentrons.util import liquid_functions as lf
 from opentrons.pubsub_util.topics import LIQUID_TRANSFER
@@ -19,8 +19,8 @@
 
 message_broker = MessageBroker.get_instance()
 
+
 class Pipette(Instrument):
-
     """
 
     Through this class you can can:
@@ -157,7 +157,6 @@
 
         self.calibrator = Calibrator(self.robot._deck, self.calibration_data)
 
-
     @property
     def current_volume(self):
         '''Get current volume in tip'''
@@ -287,7 +286,6 @@
 
         return self
 
-
     def aspirate(self, volume=None, location=None, rate=1.0):
         """
         Aspirate a volume of liquid (in microliters/uL) using this pipette
@@ -363,24 +361,21 @@
             location, vector = location
 
         _description = "Aspirating {0} {1}".format(
-<<<<<<< HEAD
             volume,
             ('at ' + humanize_location(location) if location else '')
         )
 
         self._position_for_aspirate(location)
-        self.motor.speed(speed)
-        self.motor.move(destination)
-=======
-            volume, ('at ' + repr(location) if location else '')
-        )
->>>>>>> b48503f9
+        # TODO (Ian 2017-09-06) ???
+        # self.motor.speed(speed)
+        # self.motor.move(destination)
         self.robot.add_command(_description)
 
         well = placeable_to_well(location)
         if not well:
-            raise RuntimeError("{} is not an instance of a Well, WellSeries "
-                               "can only aspirate from a Well or WellSeries".format(location))
+            raise RuntimeError(
+                "{} is not an instance of a Well, WellSeries "
+                "can only aspirate from a Well or WellSeries".format(location))
         self._aspirate_from_well(volume, location, rate, vector)
         return self
 
@@ -471,13 +466,14 @@
                             ('at ' + repr(location) if location else ''))  # NOQA
         self.robot.add_command(_description)
 
-        vector = Vector(0,0,0)
+        vector = Vector(0, 0, 0)
         if isinstance(location, tuple):
             location, vector = location
         well = placeable_to_well(location)
         if not well:
-            raise RuntimeError("{} is not an instance of a well, "
-                               "can only dispense into a well".format(location))
+            raise RuntimeError(
+                "{} is not an instance of a well, "
+                "can only dispense into a well".format(location))
         return (volume, well, rate, vector)
 
     def _aspirate_from_well(self, volume, well, rate, vector):
@@ -488,26 +484,26 @@
         self._position_for_aspirate(well)
         self.motor.speed(speed)
         self.motor.move(destination)
-        message_broker.publish(LIQUID_TRANSFER, liquid_transfer_msg(well, self, volume))
-        return self
-
-
+        message_broker.publish(
+            LIQUID_TRANSFER, liquid_transfer_msg(well, self, volume))
+        return self
 
     def _dispense_to_well(self, volume, well, rate, vector):
-        self.move_to((well, vector), strategy='arc')  # position robot above location
+        # position robot above location
+        self.move_to((well, vector), strategy='arc')
+
         speed = self.speeds['dispense'] * rate
         self.motor.speed(speed)
         self.motor.move(self._plunge_destination_from_volume(volume))
-        message_broker.publish(LIQUID_TRANSFER, liquid_transfer_msg(self, well, volume))
-
-<<<<<<< HEAD
+        message_broker.publish(
+            LIQUID_TRANSFER, liquid_transfer_msg(self, well, volume))
+
+        # TODO (Ian 2017-09-06) location ???
         _description = "Dispensing {0} {1}".format(
             volume,
-            ('at ' + humanize_location(location) if location else '')
+            # ('at ' + humanize_location(location) if location else '')
         )
         self.robot.add_command(_description)
-=======
->>>>>>> b48503f9
         return self
 
     def _dispense_at_liquid_level(self, volume, well, rate, vector):
@@ -879,15 +875,12 @@
         for i in range(int(presses) - 1):
             self.robot.move_head(z=tip_plunge, mode='relative')
             self.robot.move_head(z=-tip_plunge, mode='relative')
-<<<<<<< HEAD
 
         _description = "Picking up tip {0}".format(
             ('from ' + humanize_location(location) if location else '')
         )
 
         self.robot.add_command(_description)
-=======
->>>>>>> b48503f9
         return self
 
     def drop_tip(self, location=None, home_after=True):
@@ -980,12 +973,8 @@
 
         _description = "Homing pipette plunger on axis {}".format(
             self.axis
-<<<<<<< HEAD
         )
 
-=======
-        )  # NOQA
->>>>>>> b48503f9
         self.robot.add_command(_description)
 
         self.current_volume = 0
@@ -1174,14 +1163,9 @@
         minutes += int(seconds / 60)
         seconds %= 60
 
-        _description = "Delaying {} minutes and {} seconds".format(
-<<<<<<< HEAD
-            minutes, seconds)
-        seconds += float(minutes * 60)
-=======
-            minutes, seconds)  # NOQA
-        self.robot.add_command(_description)
->>>>>>> b48503f9
+        # TODO (Ian 2017-09-05) _location unused?
+        # _description = "Delaying {} minutes and {} seconds".format(
+        #     minutes, seconds)
 
         seconds += float(minutes * 60)
         self.motor.wait(seconds)
