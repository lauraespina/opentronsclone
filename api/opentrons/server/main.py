--- conflicted
+++ resolved
@@ -66,15 +66,10 @@
     if name != 'move-finished' and name != 'move-to':
         socketio.emit('event', json.loads(s))
 
-<<<<<<< HEAD
-
-trace.EventBroker.get_instance().add_occurrence_handler(notify)
-=======
 broker = trace.MessageBroker.get_instance()
 broker.subscribe('system-action', notify)
 broker.subscribe('time-action', notify)
 broker.subscribe('instrument-action', notify)
->>>>>>> 2ba5373e
 
 
 @app.route("/")
